/*
 *Copyright (C) 2010 OKI SEMICONDUCTOR CO., LTD.
 *
 *This program is free software; you can redistribute it and/or modify
 *it under the terms of the GNU General Public License as published by
 *the Free Software Foundation; version 2 of the License.
 *
 *This program is distributed in the hope that it will be useful,
 *but WITHOUT ANY WARRANTY; without even the implied warranty of
 *MERCHANTABILITY or FITNESS FOR A PARTICULAR PURPOSE.  See the
 *GNU General Public License for more details.
 *
 *You should have received a copy of the GNU General Public License
 *along with this program; if not, write to the Free Software
 *Foundation, Inc., 59 Temple Place, Suite 330, Boston, MA  02111-1307, USA.
 */
#include <linux/serial_reg.h>
#include <linux/module.h>
#include <linux/pci.h>
#include <linux/serial_core.h>
#include <linux/interrupt.h>
#include <linux/io.h>
#include <linux/dmi.h>

#include <linux/dmaengine.h>
#include <linux/pch_dma.h>

enum {
	PCH_UART_HANDLED_RX_INT_SHIFT,
	PCH_UART_HANDLED_TX_INT_SHIFT,
	PCH_UART_HANDLED_RX_ERR_INT_SHIFT,
	PCH_UART_HANDLED_RX_TRG_INT_SHIFT,
	PCH_UART_HANDLED_MS_INT_SHIFT,
};

enum {
	PCH_UART_8LINE,
	PCH_UART_2LINE,
};

#define PCH_UART_DRIVER_DEVICE "ttyPCH"

/* Set the max number of UART port
 * Intel EG20T PCH: 4 port
 * OKI SEMICONDUCTOR ML7213 IOH: 3 port
*/
#define PCH_UART_NR	4

#define PCH_UART_HANDLED_RX_INT	(1<<((PCH_UART_HANDLED_RX_INT_SHIFT)<<1))
#define PCH_UART_HANDLED_TX_INT	(1<<((PCH_UART_HANDLED_TX_INT_SHIFT)<<1))
#define PCH_UART_HANDLED_RX_ERR_INT	(1<<((\
					PCH_UART_HANDLED_RX_ERR_INT_SHIFT)<<1))
#define PCH_UART_HANDLED_RX_TRG_INT	(1<<((\
					PCH_UART_HANDLED_RX_TRG_INT_SHIFT)<<1))
#define PCH_UART_HANDLED_MS_INT	(1<<((PCH_UART_HANDLED_MS_INT_SHIFT)<<1))

#define PCH_UART_RBR		0x00
#define PCH_UART_THR		0x00

#define PCH_UART_IER_MASK	(PCH_UART_IER_ERBFI|PCH_UART_IER_ETBEI|\
				PCH_UART_IER_ELSI|PCH_UART_IER_EDSSI)
#define PCH_UART_IER_ERBFI	0x00000001
#define PCH_UART_IER_ETBEI	0x00000002
#define PCH_UART_IER_ELSI	0x00000004
#define PCH_UART_IER_EDSSI	0x00000008

#define PCH_UART_IIR_IP			0x00000001
#define PCH_UART_IIR_IID		0x00000006
#define PCH_UART_IIR_MSI		0x00000000
#define PCH_UART_IIR_TRI		0x00000002
#define PCH_UART_IIR_RRI		0x00000004
#define PCH_UART_IIR_REI		0x00000006
#define PCH_UART_IIR_TOI		0x00000008
#define PCH_UART_IIR_FIFO256		0x00000020
#define PCH_UART_IIR_FIFO64		PCH_UART_IIR_FIFO256
#define PCH_UART_IIR_FE			0x000000C0

#define PCH_UART_FCR_FIFOE		0x00000001
#define PCH_UART_FCR_RFR		0x00000002
#define PCH_UART_FCR_TFR		0x00000004
#define PCH_UART_FCR_DMS		0x00000008
#define PCH_UART_FCR_FIFO256		0x00000020
#define PCH_UART_FCR_RFTL		0x000000C0

#define PCH_UART_FCR_RFTL1		0x00000000
#define PCH_UART_FCR_RFTL64		0x00000040
#define PCH_UART_FCR_RFTL128		0x00000080
#define PCH_UART_FCR_RFTL224		0x000000C0
#define PCH_UART_FCR_RFTL16		PCH_UART_FCR_RFTL64
#define PCH_UART_FCR_RFTL32		PCH_UART_FCR_RFTL128
#define PCH_UART_FCR_RFTL56		PCH_UART_FCR_RFTL224
#define PCH_UART_FCR_RFTL4		PCH_UART_FCR_RFTL64
#define PCH_UART_FCR_RFTL8		PCH_UART_FCR_RFTL128
#define PCH_UART_FCR_RFTL14		PCH_UART_FCR_RFTL224
#define PCH_UART_FCR_RFTL_SHIFT		6

#define PCH_UART_LCR_WLS	0x00000003
#define PCH_UART_LCR_STB	0x00000004
#define PCH_UART_LCR_PEN	0x00000008
#define PCH_UART_LCR_EPS	0x00000010
#define PCH_UART_LCR_SP		0x00000020
#define PCH_UART_LCR_SB		0x00000040
#define PCH_UART_LCR_DLAB	0x00000080
#define PCH_UART_LCR_NP		0x00000000
#define PCH_UART_LCR_OP		PCH_UART_LCR_PEN
#define PCH_UART_LCR_EP		(PCH_UART_LCR_PEN | PCH_UART_LCR_EPS)
#define PCH_UART_LCR_1P		(PCH_UART_LCR_PEN | PCH_UART_LCR_SP)
#define PCH_UART_LCR_0P		(PCH_UART_LCR_PEN | PCH_UART_LCR_EPS |\
				PCH_UART_LCR_SP)

#define PCH_UART_LCR_5BIT	0x00000000
#define PCH_UART_LCR_6BIT	0x00000001
#define PCH_UART_LCR_7BIT	0x00000002
#define PCH_UART_LCR_8BIT	0x00000003

#define PCH_UART_MCR_DTR	0x00000001
#define PCH_UART_MCR_RTS	0x00000002
#define PCH_UART_MCR_OUT	0x0000000C
#define PCH_UART_MCR_LOOP	0x00000010
#define PCH_UART_MCR_AFE	0x00000020

#define PCH_UART_LSR_DR		0x00000001
#define PCH_UART_LSR_ERR	(1<<7)

#define PCH_UART_MSR_DCTS	0x00000001
#define PCH_UART_MSR_DDSR	0x00000002
#define PCH_UART_MSR_TERI	0x00000004
#define PCH_UART_MSR_DDCD	0x00000008
#define PCH_UART_MSR_CTS	0x00000010
#define PCH_UART_MSR_DSR	0x00000020
#define PCH_UART_MSR_RI		0x00000040
#define PCH_UART_MSR_DCD	0x00000080
#define PCH_UART_MSR_DELTA	(PCH_UART_MSR_DCTS | PCH_UART_MSR_DDSR |\
				PCH_UART_MSR_TERI | PCH_UART_MSR_DDCD)

#define PCH_UART_DLL		0x00
#define PCH_UART_DLM		0x01

#define DIV_ROUND(a, b)	(((a) + ((b)/2)) / (b))

#define PCH_UART_IID_RLS	(PCH_UART_IIR_REI)
#define PCH_UART_IID_RDR	(PCH_UART_IIR_RRI)
#define PCH_UART_IID_RDR_TO	(PCH_UART_IIR_RRI | PCH_UART_IIR_TOI)
#define PCH_UART_IID_THRE	(PCH_UART_IIR_TRI)
#define PCH_UART_IID_MS		(PCH_UART_IIR_MSI)

#define PCH_UART_HAL_PARITY_NONE	(PCH_UART_LCR_NP)
#define PCH_UART_HAL_PARITY_ODD		(PCH_UART_LCR_OP)
#define PCH_UART_HAL_PARITY_EVEN	(PCH_UART_LCR_EP)
#define PCH_UART_HAL_PARITY_FIX1	(PCH_UART_LCR_1P)
#define PCH_UART_HAL_PARITY_FIX0	(PCH_UART_LCR_0P)
#define PCH_UART_HAL_5BIT		(PCH_UART_LCR_5BIT)
#define PCH_UART_HAL_6BIT		(PCH_UART_LCR_6BIT)
#define PCH_UART_HAL_7BIT		(PCH_UART_LCR_7BIT)
#define PCH_UART_HAL_8BIT		(PCH_UART_LCR_8BIT)
#define PCH_UART_HAL_STB1		0
#define PCH_UART_HAL_STB2		(PCH_UART_LCR_STB)

#define PCH_UART_HAL_CLR_TX_FIFO	(PCH_UART_FCR_TFR)
#define PCH_UART_HAL_CLR_RX_FIFO	(PCH_UART_FCR_RFR)
#define PCH_UART_HAL_CLR_ALL_FIFO	(PCH_UART_HAL_CLR_TX_FIFO | \
					PCH_UART_HAL_CLR_RX_FIFO)

#define PCH_UART_HAL_DMA_MODE0		0
#define PCH_UART_HAL_FIFO_DIS		0
#define PCH_UART_HAL_FIFO16		(PCH_UART_FCR_FIFOE)
#define PCH_UART_HAL_FIFO256		(PCH_UART_FCR_FIFOE | \
					PCH_UART_FCR_FIFO256)
#define PCH_UART_HAL_FIFO64		(PCH_UART_HAL_FIFO256)
#define PCH_UART_HAL_TRIGGER1		(PCH_UART_FCR_RFTL1)
#define PCH_UART_HAL_TRIGGER64		(PCH_UART_FCR_RFTL64)
#define PCH_UART_HAL_TRIGGER128		(PCH_UART_FCR_RFTL128)
#define PCH_UART_HAL_TRIGGER224		(PCH_UART_FCR_RFTL224)
#define PCH_UART_HAL_TRIGGER16		(PCH_UART_FCR_RFTL16)
#define PCH_UART_HAL_TRIGGER32		(PCH_UART_FCR_RFTL32)
#define PCH_UART_HAL_TRIGGER56		(PCH_UART_FCR_RFTL56)
#define PCH_UART_HAL_TRIGGER4		(PCH_UART_FCR_RFTL4)
#define PCH_UART_HAL_TRIGGER8		(PCH_UART_FCR_RFTL8)
#define PCH_UART_HAL_TRIGGER14		(PCH_UART_FCR_RFTL14)
#define PCH_UART_HAL_TRIGGER_L		(PCH_UART_FCR_RFTL64)
#define PCH_UART_HAL_TRIGGER_M		(PCH_UART_FCR_RFTL128)
#define PCH_UART_HAL_TRIGGER_H		(PCH_UART_FCR_RFTL224)

#define PCH_UART_HAL_RX_INT		(PCH_UART_IER_ERBFI)
#define PCH_UART_HAL_TX_INT		(PCH_UART_IER_ETBEI)
#define PCH_UART_HAL_RX_ERR_INT		(PCH_UART_IER_ELSI)
#define PCH_UART_HAL_MS_INT		(PCH_UART_IER_EDSSI)
#define PCH_UART_HAL_ALL_INT		(PCH_UART_IER_MASK)

#define PCH_UART_HAL_DTR		(PCH_UART_MCR_DTR)
#define PCH_UART_HAL_RTS		(PCH_UART_MCR_RTS)
#define PCH_UART_HAL_OUT		(PCH_UART_MCR_OUT)
#define PCH_UART_HAL_LOOP		(PCH_UART_MCR_LOOP)
#define PCH_UART_HAL_AFE		(PCH_UART_MCR_AFE)

#define PCI_VENDOR_ID_ROHM		0x10DB

struct pch_uart_buffer {
	unsigned char *buf;
	int size;
};

struct eg20t_port {
	struct uart_port port;
	int port_type;
	void __iomem *membase;
	resource_size_t mapbase;
	unsigned int iobase;
	struct pci_dev *pdev;
	int fifo_size;
	int base_baud;
	int start_tx;
	int start_rx;
	int tx_empty;
	int int_dis_flag;
	int trigger;
	int trigger_level;
	struct pch_uart_buffer rxbuf;
	unsigned int dmsr;
	unsigned int fcr;
	unsigned int mcr;
	unsigned int use_dma;
	unsigned int use_dma_flag;
	struct dma_async_tx_descriptor	*desc_tx;
	struct dma_async_tx_descriptor	*desc_rx;
	struct pch_dma_slave		param_tx;
	struct pch_dma_slave		param_rx;
	struct dma_chan			*chan_tx;
	struct dma_chan			*chan_rx;
	struct scatterlist		*sg_tx_p;
	int				nent;
	struct scatterlist		sg_rx;
	int				tx_dma_use;
	void				*rx_buf_virt;
	dma_addr_t			rx_buf_dma;
};

/**
 * struct pch_uart_driver_data - private data structure for UART-DMA
 * @port_type:			The number of DMA channel
 * @line_no:			UART port line number (0, 1, 2...)
 */
struct pch_uart_driver_data {
	int port_type;
	int line_no;
};

enum pch_uart_num_t {
	pch_et20t_uart0 = 0,
	pch_et20t_uart1,
	pch_et20t_uart2,
	pch_et20t_uart3,
	pch_ml7213_uart0,
	pch_ml7213_uart1,
	pch_ml7213_uart2,
<<<<<<< HEAD
=======
	pch_ml7223_uart0,
	pch_ml7223_uart1,
>>>>>>> d762f438
};

static struct pch_uart_driver_data drv_dat[] = {
	[pch_et20t_uart0] = {PCH_UART_8LINE, 0},
	[pch_et20t_uart1] = {PCH_UART_2LINE, 1},
	[pch_et20t_uart2] = {PCH_UART_2LINE, 2},
	[pch_et20t_uart3] = {PCH_UART_2LINE, 3},
	[pch_ml7213_uart0] = {PCH_UART_8LINE, 0},
	[pch_ml7213_uart1] = {PCH_UART_2LINE, 1},
	[pch_ml7213_uart2] = {PCH_UART_2LINE, 2},
<<<<<<< HEAD
=======
	[pch_ml7223_uart0] = {PCH_UART_8LINE, 0},
	[pch_ml7223_uart1] = {PCH_UART_2LINE, 1},
>>>>>>> d762f438
};

static unsigned int default_baud = 9600;
static const int trigger_level_256[4] = { 1, 64, 128, 224 };
static const int trigger_level_64[4] = { 1, 16, 32, 56 };
static const int trigger_level_16[4] = { 1, 4, 8, 14 };
static const int trigger_level_1[4] = { 1, 1, 1, 1 };

static void pch_uart_hal_request(struct pci_dev *pdev, int fifosize,
				 int base_baud)
{
	struct eg20t_port *priv = pci_get_drvdata(pdev);

	priv->trigger_level = 1;
	priv->fcr = 0;
}

static unsigned int get_msr(struct eg20t_port *priv, void __iomem *base)
{
	unsigned int msr = ioread8(base + UART_MSR);
	priv->dmsr |= msr & PCH_UART_MSR_DELTA;

	return msr;
}

static void pch_uart_hal_enable_interrupt(struct eg20t_port *priv,
					  unsigned int flag)
{
	u8 ier = ioread8(priv->membase + UART_IER);
	ier |= flag & PCH_UART_IER_MASK;
	iowrite8(ier, priv->membase + UART_IER);
}

static void pch_uart_hal_disable_interrupt(struct eg20t_port *priv,
					   unsigned int flag)
{
	u8 ier = ioread8(priv->membase + UART_IER);
	ier &= ~(flag & PCH_UART_IER_MASK);
	iowrite8(ier, priv->membase + UART_IER);
}

static int pch_uart_hal_set_line(struct eg20t_port *priv, int baud,
				 unsigned int parity, unsigned int bits,
				 unsigned int stb)
{
	unsigned int dll, dlm, lcr;
	int div;

	div = DIV_ROUND(priv->base_baud / 16, baud);
	if (div < 0 || USHRT_MAX <= div) {
		dev_err(priv->port.dev, "Invalid Baud(div=0x%x)\n", div);
		return -EINVAL;
	}

	dll = (unsigned int)div & 0x00FFU;
	dlm = ((unsigned int)div >> 8) & 0x00FFU;

	if (parity & ~(PCH_UART_LCR_PEN | PCH_UART_LCR_EPS | PCH_UART_LCR_SP)) {
		dev_err(priv->port.dev, "Invalid parity(0x%x)\n", parity);
		return -EINVAL;
	}

	if (bits & ~PCH_UART_LCR_WLS) {
		dev_err(priv->port.dev, "Invalid bits(0x%x)\n", bits);
		return -EINVAL;
	}

	if (stb & ~PCH_UART_LCR_STB) {
		dev_err(priv->port.dev, "Invalid STB(0x%x)\n", stb);
		return -EINVAL;
	}

	lcr = parity;
	lcr |= bits;
	lcr |= stb;

	dev_dbg(priv->port.dev, "%s:baud = %d, div = %04x, lcr = %02x (%lu)\n",
		 __func__, baud, div, lcr, jiffies);
	iowrite8(PCH_UART_LCR_DLAB, priv->membase + UART_LCR);
	iowrite8(dll, priv->membase + PCH_UART_DLL);
	iowrite8(dlm, priv->membase + PCH_UART_DLM);
	iowrite8(lcr, priv->membase + UART_LCR);

	return 0;
}

static int pch_uart_hal_fifo_reset(struct eg20t_port *priv,
				    unsigned int flag)
{
	if (flag & ~(PCH_UART_FCR_TFR | PCH_UART_FCR_RFR)) {
		dev_err(priv->port.dev, "%s:Invalid flag(0x%x)\n",
			__func__, flag);
		return -EINVAL;
	}

	iowrite8(PCH_UART_FCR_FIFOE | priv->fcr, priv->membase + UART_FCR);
	iowrite8(PCH_UART_FCR_FIFOE | priv->fcr | flag,
		 priv->membase + UART_FCR);
	iowrite8(priv->fcr, priv->membase + UART_FCR);

	return 0;
}

static int pch_uart_hal_set_fifo(struct eg20t_port *priv,
				 unsigned int dmamode,
				 unsigned int fifo_size, unsigned int trigger)
{
	u8 fcr;

	if (dmamode & ~PCH_UART_FCR_DMS) {
		dev_err(priv->port.dev, "%s:Invalid DMA Mode(0x%x)\n",
			__func__, dmamode);
		return -EINVAL;
	}

	if (fifo_size & ~(PCH_UART_FCR_FIFOE | PCH_UART_FCR_FIFO256)) {
		dev_err(priv->port.dev, "%s:Invalid FIFO SIZE(0x%x)\n",
			__func__, fifo_size);
		return -EINVAL;
	}

	if (trigger & ~PCH_UART_FCR_RFTL) {
		dev_err(priv->port.dev, "%s:Invalid TRIGGER(0x%x)\n",
			__func__, trigger);
		return -EINVAL;
	}

	switch (priv->fifo_size) {
	case 256:
		priv->trigger_level =
		    trigger_level_256[trigger >> PCH_UART_FCR_RFTL_SHIFT];
		break;
	case 64:
		priv->trigger_level =
		    trigger_level_64[trigger >> PCH_UART_FCR_RFTL_SHIFT];
		break;
	case 16:
		priv->trigger_level =
		    trigger_level_16[trigger >> PCH_UART_FCR_RFTL_SHIFT];
		break;
	default:
		priv->trigger_level =
		    trigger_level_1[trigger >> PCH_UART_FCR_RFTL_SHIFT];
		break;
	}
	fcr =
	    dmamode | fifo_size | trigger | PCH_UART_FCR_RFR | PCH_UART_FCR_TFR;
	iowrite8(PCH_UART_FCR_FIFOE, priv->membase + UART_FCR);
	iowrite8(PCH_UART_FCR_FIFOE | PCH_UART_FCR_RFR | PCH_UART_FCR_TFR,
		 priv->membase + UART_FCR);
	iowrite8(fcr, priv->membase + UART_FCR);
	priv->fcr = fcr;

	return 0;
}

static u8 pch_uart_hal_get_modem(struct eg20t_port *priv)
{
	priv->dmsr = 0;
	return get_msr(priv, priv->membase);
}

static void pch_uart_hal_write(struct eg20t_port *priv,
			      const unsigned char *buf, int tx_size)
{
	int i;
	unsigned int thr;

	for (i = 0; i < tx_size;) {
		thr = buf[i++];
		iowrite8(thr, priv->membase + PCH_UART_THR);
	}
}

static int pch_uart_hal_read(struct eg20t_port *priv, unsigned char *buf,
			     int rx_size)
{
	int i;
	u8 rbr, lsr;

	lsr = ioread8(priv->membase + UART_LSR);
	for (i = 0, lsr = ioread8(priv->membase + UART_LSR);
	     i < rx_size && lsr & UART_LSR_DR;
	     lsr = ioread8(priv->membase + UART_LSR)) {
		rbr = ioread8(priv->membase + PCH_UART_RBR);
		buf[i++] = rbr;
	}
	return i;
}

static unsigned int pch_uart_hal_get_iid(struct eg20t_port *priv)
{
	unsigned int iir;
	int ret;

	iir = ioread8(priv->membase + UART_IIR);
	ret = (iir & (PCH_UART_IIR_IID | PCH_UART_IIR_TOI | PCH_UART_IIR_IP));
	return ret;
}

static u8 pch_uart_hal_get_line_status(struct eg20t_port *priv)
{
	return ioread8(priv->membase + UART_LSR);
}

static void pch_uart_hal_set_break(struct eg20t_port *priv, int on)
{
	unsigned int lcr;

	lcr = ioread8(priv->membase + UART_LCR);
	if (on)
		lcr |= PCH_UART_LCR_SB;
	else
		lcr &= ~PCH_UART_LCR_SB;

	iowrite8(lcr, priv->membase + UART_LCR);
}

static int push_rx(struct eg20t_port *priv, const unsigned char *buf,
		   int size)
{
	struct uart_port *port;
	struct tty_struct *tty;

	port = &priv->port;
	tty = tty_port_tty_get(&port->state->port);
	if (!tty) {
		dev_dbg(priv->port.dev, "%s:tty is busy now", __func__);
		return -EBUSY;
	}

	tty_insert_flip_string(tty, buf, size);
	tty_flip_buffer_push(tty);
	tty_kref_put(tty);

	return 0;
}

static int pop_tx_x(struct eg20t_port *priv, unsigned char *buf)
{
	int ret;
	struct uart_port *port = &priv->port;

	if (port->x_char) {
		dev_dbg(priv->port.dev, "%s:X character send %02x (%lu)\n",
			__func__, port->x_char, jiffies);
		buf[0] = port->x_char;
		port->x_char = 0;
		ret = 1;
	} else {
		ret = 0;
	}

	return ret;
}

static int dma_push_rx(struct eg20t_port *priv, int size)
{
	struct tty_struct *tty;
	int room;
	struct uart_port *port = &priv->port;

	port = &priv->port;
	tty = tty_port_tty_get(&port->state->port);
	if (!tty) {
		dev_dbg(priv->port.dev, "%s:tty is busy now", __func__);
		return 0;
	}

	room = tty_buffer_request_room(tty, size);

	if (room < size)
		dev_warn(port->dev, "Rx overrun: dropping %u bytes\n",
			 size - room);
	if (!room)
		return room;

	tty_insert_flip_string(tty, sg_virt(&priv->sg_rx), size);

	port->icount.rx += room;
	tty_kref_put(tty);

	return room;
}

static void pch_free_dma(struct uart_port *port)
{
	struct eg20t_port *priv;
	priv = container_of(port, struct eg20t_port, port);

	if (priv->chan_tx) {
		dma_release_channel(priv->chan_tx);
		priv->chan_tx = NULL;
	}
	if (priv->chan_rx) {
		dma_release_channel(priv->chan_rx);
		priv->chan_rx = NULL;
	}
	if (sg_dma_address(&priv->sg_rx))
		dma_free_coherent(port->dev, port->fifosize,
				  sg_virt(&priv->sg_rx),
				  sg_dma_address(&priv->sg_rx));

	return;
}

static bool filter(struct dma_chan *chan, void *slave)
{
	struct pch_dma_slave *param = slave;

	if ((chan->chan_id == param->chan_id) && (param->dma_dev ==
						  chan->device->dev)) {
		chan->private = param;
		return true;
	} else {
		return false;
	}
}

static void pch_request_dma(struct uart_port *port)
{
	dma_cap_mask_t mask;
	struct dma_chan *chan;
	struct pci_dev *dma_dev;
	struct pch_dma_slave *param;
	struct eg20t_port *priv =
				container_of(port, struct eg20t_port, port);
	dma_cap_zero(mask);
	dma_cap_set(DMA_SLAVE, mask);

	dma_dev = pci_get_bus_and_slot(2, PCI_DEVFN(0xa, 0)); /* Get DMA's dev
								information */
	/* Set Tx DMA */
	param = &priv->param_tx;
	param->dma_dev = &dma_dev->dev;
	param->chan_id = priv->port.line * 2; /* Tx = 0, 2, 4, ... */

	param->tx_reg = port->mapbase + UART_TX;
	chan = dma_request_channel(mask, filter, param);
	if (!chan) {
		dev_err(priv->port.dev, "%s:dma_request_channel FAILS(Tx)\n",
			__func__);
		return;
	}
	priv->chan_tx = chan;

	/* Set Rx DMA */
	param = &priv->param_rx;
	param->dma_dev = &dma_dev->dev;
	param->chan_id = priv->port.line * 2 + 1; /* Rx = Tx + 1 */

	param->rx_reg = port->mapbase + UART_RX;
	chan = dma_request_channel(mask, filter, param);
	if (!chan) {
		dev_err(priv->port.dev, "%s:dma_request_channel FAILS(Rx)\n",
			__func__);
		dma_release_channel(priv->chan_tx);
		return;
	}

	/* Get Consistent memory for DMA */
	priv->rx_buf_virt = dma_alloc_coherent(port->dev, port->fifosize,
				    &priv->rx_buf_dma, GFP_KERNEL);
	priv->chan_rx = chan;
}

static void pch_dma_rx_complete(void *arg)
{
	struct eg20t_port *priv = arg;
	struct uart_port *port = &priv->port;
	struct tty_struct *tty = tty_port_tty_get(&port->state->port);
	int count;

	if (!tty) {
		dev_dbg(priv->port.dev, "%s:tty is busy now", __func__);
		return;
	}

	dma_sync_sg_for_cpu(port->dev, &priv->sg_rx, 1, DMA_FROM_DEVICE);
	count = dma_push_rx(priv, priv->trigger_level);
	if (count)
		tty_flip_buffer_push(tty);
	tty_kref_put(tty);
	async_tx_ack(priv->desc_rx);
	pch_uart_hal_enable_interrupt(priv, PCH_UART_HAL_RX_INT);
}

static void pch_dma_tx_complete(void *arg)
{
	struct eg20t_port *priv = arg;
	struct uart_port *port = &priv->port;
	struct circ_buf *xmit = &port->state->xmit;
	struct scatterlist *sg = priv->sg_tx_p;
	int i;

	for (i = 0; i < priv->nent; i++, sg++) {
		xmit->tail += sg_dma_len(sg);
		port->icount.tx += sg_dma_len(sg);
	}
	xmit->tail &= UART_XMIT_SIZE - 1;
	async_tx_ack(priv->desc_tx);
	dma_unmap_sg(port->dev, sg, priv->nent, DMA_TO_DEVICE);
	priv->tx_dma_use = 0;
	priv->nent = 0;
	kfree(priv->sg_tx_p);
	pch_uart_hal_enable_interrupt(priv, PCH_UART_HAL_TX_INT);
}

static int pop_tx(struct eg20t_port *priv, int size)
{
	int count = 0;
	struct uart_port *port = &priv->port;
	struct circ_buf *xmit = &port->state->xmit;

	if (uart_tx_stopped(port) || uart_circ_empty(xmit) || count >= size)
		goto pop_tx_end;

	do {
		int cnt_to_end =
		    CIRC_CNT_TO_END(xmit->head, xmit->tail, UART_XMIT_SIZE);
		int sz = min(size - count, cnt_to_end);
		pch_uart_hal_write(priv, &xmit->buf[xmit->tail], sz);
		xmit->tail = (xmit->tail + sz) & (UART_XMIT_SIZE - 1);
		count += sz;
	} while (!uart_circ_empty(xmit) && count < size);

pop_tx_end:
	dev_dbg(priv->port.dev, "%d characters. Remained %d characters.(%lu)\n",
		 count, size - count, jiffies);

	return count;
}

static int handle_rx_to(struct eg20t_port *priv)
{
	struct pch_uart_buffer *buf;
	int rx_size;
	int ret;
	if (!priv->start_rx) {
		pch_uart_hal_disable_interrupt(priv, PCH_UART_HAL_RX_INT);
		return 0;
	}
	buf = &priv->rxbuf;
	do {
		rx_size = pch_uart_hal_read(priv, buf->buf, buf->size);
		ret = push_rx(priv, buf->buf, rx_size);
		if (ret)
			return 0;
	} while (rx_size == buf->size);

	return PCH_UART_HANDLED_RX_INT;
}

static int handle_rx(struct eg20t_port *priv)
{
	return handle_rx_to(priv);
}

static int dma_handle_rx(struct eg20t_port *priv)
{
	struct uart_port *port = &priv->port;
	struct dma_async_tx_descriptor *desc;
	struct scatterlist *sg;

	priv = container_of(port, struct eg20t_port, port);
	sg = &priv->sg_rx;

	sg_init_table(&priv->sg_rx, 1); /* Initialize SG table */

	sg_dma_len(sg) = priv->trigger_level;

	sg_set_page(&priv->sg_rx, virt_to_page(priv->rx_buf_virt),
		     sg_dma_len(sg), (unsigned long)priv->rx_buf_virt &
		     ~PAGE_MASK);

	sg_dma_address(sg) = priv->rx_buf_dma;

	desc = priv->chan_rx->device->device_prep_slave_sg(priv->chan_rx,
			sg, 1, DMA_FROM_DEVICE,
			DMA_PREP_INTERRUPT | DMA_CTRL_ACK);

	if (!desc)
		return 0;

	priv->desc_rx = desc;
	desc->callback = pch_dma_rx_complete;
	desc->callback_param = priv;
	desc->tx_submit(desc);
	dma_async_issue_pending(priv->chan_rx);

	return PCH_UART_HANDLED_RX_INT;
}

static unsigned int handle_tx(struct eg20t_port *priv)
{
	struct uart_port *port = &priv->port;
	struct circ_buf *xmit = &port->state->xmit;
	int fifo_size;
	int tx_size;
	int size;
	int tx_empty;

	if (!priv->start_tx) {
		dev_info(priv->port.dev, "%s:Tx isn't started. (%lu)\n",
			__func__, jiffies);
		pch_uart_hal_disable_interrupt(priv, PCH_UART_HAL_TX_INT);
		priv->tx_empty = 1;
		return 0;
	}

	fifo_size = max(priv->fifo_size, 1);
	tx_empty = 1;
	if (pop_tx_x(priv, xmit->buf)) {
		pch_uart_hal_write(priv, xmit->buf, 1);
		port->icount.tx++;
		tx_empty = 0;
		fifo_size--;
	}
	size = min(xmit->head - xmit->tail, fifo_size);
	if (size < 0)
		size = fifo_size;

	tx_size = pop_tx(priv, size);
	if (tx_size > 0) {
		port->icount.tx += tx_size;
		tx_empty = 0;
	}

	priv->tx_empty = tx_empty;

	if (tx_empty) {
		pch_uart_hal_disable_interrupt(priv, PCH_UART_HAL_TX_INT);
		uart_write_wakeup(port);
	}

	return PCH_UART_HANDLED_TX_INT;
}

static unsigned int dma_handle_tx(struct eg20t_port *priv)
{
	struct uart_port *port = &priv->port;
	struct circ_buf *xmit = &port->state->xmit;
	struct scatterlist *sg;
	int nent;
	int fifo_size;
	int tx_empty;
	struct dma_async_tx_descriptor *desc;
	int num;
	int i;
	int bytes;
	int size;
	int rem;

	if (!priv->start_tx) {
		dev_info(priv->port.dev, "%s:Tx isn't started. (%lu)\n",
			__func__, jiffies);
		pch_uart_hal_disable_interrupt(priv, PCH_UART_HAL_TX_INT);
		priv->tx_empty = 1;
		return 0;
	}

	if (priv->tx_dma_use) {
		dev_dbg(priv->port.dev, "%s:Tx is not completed. (%lu)\n",
			__func__, jiffies);
		pch_uart_hal_disable_interrupt(priv, PCH_UART_HAL_TX_INT);
		priv->tx_empty = 1;
		return 0;
	}

	fifo_size = max(priv->fifo_size, 1);
	tx_empty = 1;
	if (pop_tx_x(priv, xmit->buf)) {
		pch_uart_hal_write(priv, xmit->buf, 1);
		port->icount.tx++;
		tx_empty = 0;
		fifo_size--;
	}

	bytes = min((int)CIRC_CNT(xmit->head, xmit->tail,
			     UART_XMIT_SIZE), CIRC_CNT_TO_END(xmit->head,
			     xmit->tail, UART_XMIT_SIZE));
	if (!bytes) {
		dev_dbg(priv->port.dev, "%s 0 bytes return\n", __func__);
		pch_uart_hal_disable_interrupt(priv, PCH_UART_HAL_TX_INT);
		uart_write_wakeup(port);
		return 0;
	}

	if (bytes > fifo_size) {
		num = bytes / fifo_size + 1;
		size = fifo_size;
		rem = bytes % fifo_size;
	} else {
		num = 1;
		size = bytes;
		rem = bytes;
	}

	dev_dbg(priv->port.dev, "%s num=%d size=%d rem=%d\n",
		__func__, num, size, rem);

	priv->tx_dma_use = 1;

	priv->sg_tx_p = kzalloc(sizeof(struct scatterlist)*num, GFP_ATOMIC);

	sg_init_table(priv->sg_tx_p, num); /* Initialize SG table */
	sg = priv->sg_tx_p;

	for (i = 0; i < num; i++, sg++) {
		if (i == (num - 1))
			sg_set_page(sg, virt_to_page(xmit->buf),
				    rem, fifo_size * i);
		else
			sg_set_page(sg, virt_to_page(xmit->buf),
				    size, fifo_size * i);
	}

	sg = priv->sg_tx_p;
	nent = dma_map_sg(port->dev, sg, num, DMA_TO_DEVICE);
	if (!nent) {
		dev_err(priv->port.dev, "%s:dma_map_sg Failed\n", __func__);
		return 0;
	}
	priv->nent = nent;

	for (i = 0; i < nent; i++, sg++) {
		sg->offset = (xmit->tail & (UART_XMIT_SIZE - 1)) +
			      fifo_size * i;
		sg_dma_address(sg) = (sg_dma_address(sg) &
				    ~(UART_XMIT_SIZE - 1)) + sg->offset;
		if (i == (nent - 1))
			sg_dma_len(sg) = rem;
		else
			sg_dma_len(sg) = size;
	}

	desc = priv->chan_tx->device->device_prep_slave_sg(priv->chan_tx,
					priv->sg_tx_p, nent, DMA_TO_DEVICE,
					DMA_PREP_INTERRUPT | DMA_CTRL_ACK);
	if (!desc) {
		dev_err(priv->port.dev, "%s:device_prep_slave_sg Failed\n",
			__func__);
		return 0;
	}
	dma_sync_sg_for_device(port->dev, priv->sg_tx_p, nent, DMA_TO_DEVICE);
	priv->desc_tx = desc;
	desc->callback = pch_dma_tx_complete;
	desc->callback_param = priv;

	desc->tx_submit(desc);

	dma_async_issue_pending(priv->chan_tx);

	return PCH_UART_HANDLED_TX_INT;
}

static void pch_uart_err_ir(struct eg20t_port *priv, unsigned int lsr)
{
	u8 fcr = ioread8(priv->membase + UART_FCR);

	/* Reset FIFO */
	fcr |= UART_FCR_CLEAR_RCVR;
	iowrite8(fcr, priv->membase + UART_FCR);

	if (lsr & PCH_UART_LSR_ERR)
		dev_err(&priv->pdev->dev, "Error data in FIFO\n");

	if (lsr & UART_LSR_FE)
		dev_err(&priv->pdev->dev, "Framing Error\n");

	if (lsr & UART_LSR_PE)
		dev_err(&priv->pdev->dev, "Parity Error\n");

	if (lsr & UART_LSR_OE)
		dev_err(&priv->pdev->dev, "Overrun Error\n");
}

static irqreturn_t pch_uart_interrupt(int irq, void *dev_id)
{
	struct eg20t_port *priv = dev_id;
	unsigned int handled;
	u8 lsr;
	int ret = 0;
	unsigned int iid;
	unsigned long flags;

	spin_lock_irqsave(&priv->port.lock, flags);
	handled = 0;
	while ((iid = pch_uart_hal_get_iid(priv)) > 1) {
		switch (iid) {
		case PCH_UART_IID_RLS:	/* Receiver Line Status */
			lsr = pch_uart_hal_get_line_status(priv);
			if (lsr & (PCH_UART_LSR_ERR | UART_LSR_FE |
						UART_LSR_PE | UART_LSR_OE)) {
				pch_uart_err_ir(priv, lsr);
				ret = PCH_UART_HANDLED_RX_ERR_INT;
			}
			break;
		case PCH_UART_IID_RDR:	/* Received Data Ready */
			if (priv->use_dma) {
				pch_uart_hal_disable_interrupt(priv,
							PCH_UART_HAL_RX_INT);
				ret = dma_handle_rx(priv);
				if (!ret)
					pch_uart_hal_enable_interrupt(priv,
							PCH_UART_HAL_RX_INT);
			} else {
				ret = handle_rx(priv);
			}
			break;
		case PCH_UART_IID_RDR_TO:	/* Received Data Ready
						   (FIFO Timeout) */
			ret = handle_rx_to(priv);
			break;
		case PCH_UART_IID_THRE:	/* Transmitter Holding Register
						   Empty */
			if (priv->use_dma)
				ret = dma_handle_tx(priv);
			else
				ret = handle_tx(priv);
			break;
		case PCH_UART_IID_MS:	/* Modem Status */
			ret = PCH_UART_HANDLED_MS_INT;
			break;
		default:	/* Never junp to this label */
			dev_err(priv->port.dev, "%s:iid=%d (%lu)\n", __func__,
				iid, jiffies);
			ret = -1;
			break;
		}
		handled |= (unsigned int)ret;
	}
	if (handled == 0 && iid <= 1) {
		if (priv->int_dis_flag)
			priv->int_dis_flag = 0;
	}

	spin_unlock_irqrestore(&priv->port.lock, flags);
	return IRQ_RETVAL(handled);
}

/* This function tests whether the transmitter fifo and shifter for the port
						described by 'port' is empty. */
static unsigned int pch_uart_tx_empty(struct uart_port *port)
{
	struct eg20t_port *priv;
	int ret;
	priv = container_of(port, struct eg20t_port, port);
	if (priv->tx_empty)
		ret = TIOCSER_TEMT;
	else
		ret = 0;

	return ret;
}

/* Returns the current state of modem control inputs. */
static unsigned int pch_uart_get_mctrl(struct uart_port *port)
{
	struct eg20t_port *priv;
	u8 modem;
	unsigned int ret = 0;

	priv = container_of(port, struct eg20t_port, port);
	modem = pch_uart_hal_get_modem(priv);

	if (modem & UART_MSR_DCD)
		ret |= TIOCM_CAR;

	if (modem & UART_MSR_RI)
		ret |= TIOCM_RNG;

	if (modem & UART_MSR_DSR)
		ret |= TIOCM_DSR;

	if (modem & UART_MSR_CTS)
		ret |= TIOCM_CTS;

	return ret;
}

static void pch_uart_set_mctrl(struct uart_port *port, unsigned int mctrl)
{
	u32 mcr = 0;
	struct eg20t_port *priv = container_of(port, struct eg20t_port, port);

	if (mctrl & TIOCM_DTR)
		mcr |= UART_MCR_DTR;
	if (mctrl & TIOCM_RTS)
		mcr |= UART_MCR_RTS;
	if (mctrl & TIOCM_LOOP)
		mcr |= UART_MCR_LOOP;

	if (priv->mcr & UART_MCR_AFE)
		mcr |= UART_MCR_AFE;

	if (mctrl)
		iowrite8(mcr, priv->membase + UART_MCR);
}

static void pch_uart_stop_tx(struct uart_port *port)
{
	struct eg20t_port *priv;
	priv = container_of(port, struct eg20t_port, port);
	priv->start_tx = 0;
	priv->tx_dma_use = 0;
}

static void pch_uart_start_tx(struct uart_port *port)
{
	struct eg20t_port *priv;

	priv = container_of(port, struct eg20t_port, port);

	if (priv->use_dma) {
		if (priv->tx_dma_use) {
			dev_dbg(priv->port.dev, "%s : Tx DMA is NOT empty.\n",
				__func__);
			return;
		}
	}

	priv->start_tx = 1;
	pch_uart_hal_enable_interrupt(priv, PCH_UART_HAL_TX_INT);
}

static void pch_uart_stop_rx(struct uart_port *port)
{
	struct eg20t_port *priv;
	priv = container_of(port, struct eg20t_port, port);
	priv->start_rx = 0;
	pch_uart_hal_disable_interrupt(priv, PCH_UART_HAL_RX_INT);
	priv->int_dis_flag = 1;
}

/* Enable the modem status interrupts. */
static void pch_uart_enable_ms(struct uart_port *port)
{
	struct eg20t_port *priv;
	priv = container_of(port, struct eg20t_port, port);
	pch_uart_hal_enable_interrupt(priv, PCH_UART_HAL_MS_INT);
}

/* Control the transmission of a break signal. */
static void pch_uart_break_ctl(struct uart_port *port, int ctl)
{
	struct eg20t_port *priv;
	unsigned long flags;

	priv = container_of(port, struct eg20t_port, port);
	spin_lock_irqsave(&port->lock, flags);
	pch_uart_hal_set_break(priv, ctl);
	spin_unlock_irqrestore(&port->lock, flags);
}

/* Grab any interrupt resources and initialise any low level driver state. */
static int pch_uart_startup(struct uart_port *port)
{
	struct eg20t_port *priv;
	int ret;
	int fifo_size;
	int trigger_level;

	priv = container_of(port, struct eg20t_port, port);
	priv->tx_empty = 1;

	if (port->uartclk)
		priv->base_baud = port->uartclk;
	else
		port->uartclk = priv->base_baud;

	pch_uart_hal_disable_interrupt(priv, PCH_UART_HAL_ALL_INT);
	ret = pch_uart_hal_set_line(priv, default_baud,
			      PCH_UART_HAL_PARITY_NONE, PCH_UART_HAL_8BIT,
			      PCH_UART_HAL_STB1);
	if (ret)
		return ret;

	switch (priv->fifo_size) {
	case 256:
		fifo_size = PCH_UART_HAL_FIFO256;
		break;
	case 64:
		fifo_size = PCH_UART_HAL_FIFO64;
		break;
	case 16:
		fifo_size = PCH_UART_HAL_FIFO16;
	case 1:
	default:
		fifo_size = PCH_UART_HAL_FIFO_DIS;
		break;
	}

	switch (priv->trigger) {
	case PCH_UART_HAL_TRIGGER1:
		trigger_level = 1;
		break;
	case PCH_UART_HAL_TRIGGER_L:
		trigger_level = priv->fifo_size / 4;
		break;
	case PCH_UART_HAL_TRIGGER_M:
		trigger_level = priv->fifo_size / 2;
		break;
	case PCH_UART_HAL_TRIGGER_H:
	default:
		trigger_level = priv->fifo_size - (priv->fifo_size / 8);
		break;
	}

	priv->trigger_level = trigger_level;
	ret = pch_uart_hal_set_fifo(priv, PCH_UART_HAL_DMA_MODE0,
				    fifo_size, priv->trigger);
	if (ret < 0)
		return ret;

	ret = request_irq(priv->port.irq, pch_uart_interrupt, IRQF_SHARED,
			KBUILD_MODNAME, priv);
	if (ret < 0)
		return ret;

	if (priv->use_dma)
		pch_request_dma(port);

	priv->start_rx = 1;
	pch_uart_hal_enable_interrupt(priv, PCH_UART_HAL_RX_INT);
	uart_update_timeout(port, CS8, default_baud);

	return 0;
}

static void pch_uart_shutdown(struct uart_port *port)
{
	struct eg20t_port *priv;
	int ret;

	priv = container_of(port, struct eg20t_port, port);
	pch_uart_hal_disable_interrupt(priv, PCH_UART_HAL_ALL_INT);
	pch_uart_hal_fifo_reset(priv, PCH_UART_HAL_CLR_ALL_FIFO);
	ret = pch_uart_hal_set_fifo(priv, PCH_UART_HAL_DMA_MODE0,
			      PCH_UART_HAL_FIFO_DIS, PCH_UART_HAL_TRIGGER1);
	if (ret)
		dev_err(priv->port.dev,
			"pch_uart_hal_set_fifo Failed(ret=%d)\n", ret);

	if (priv->use_dma_flag)
		pch_free_dma(port);

	free_irq(priv->port.irq, priv);
}

/* Change the port parameters, including word length, parity, stop
 *bits.  Update read_status_mask and ignore_status_mask to indicate
 *the types of events we are interested in receiving.  */
static void pch_uart_set_termios(struct uart_port *port,
				 struct ktermios *termios, struct ktermios *old)
{
	int baud;
	int rtn;
	unsigned int parity, bits, stb;
	struct eg20t_port *priv;
	unsigned long flags;

	priv = container_of(port, struct eg20t_port, port);
	switch (termios->c_cflag & CSIZE) {
	case CS5:
		bits = PCH_UART_HAL_5BIT;
		break;
	case CS6:
		bits = PCH_UART_HAL_6BIT;
		break;
	case CS7:
		bits = PCH_UART_HAL_7BIT;
		break;
	default:		/* CS8 */
		bits = PCH_UART_HAL_8BIT;
		break;
	}
	if (termios->c_cflag & CSTOPB)
		stb = PCH_UART_HAL_STB2;
	else
		stb = PCH_UART_HAL_STB1;

	if (termios->c_cflag & PARENB) {
		if (!(termios->c_cflag & PARODD))
			parity = PCH_UART_HAL_PARITY_ODD;
		else
			parity = PCH_UART_HAL_PARITY_EVEN;

	} else {
		parity = PCH_UART_HAL_PARITY_NONE;
	}

	/* Only UART0 has auto hardware flow function */
	if ((termios->c_cflag & CRTSCTS) && (priv->fifo_size == 256))
		priv->mcr |= UART_MCR_AFE;
	else
		priv->mcr &= ~UART_MCR_AFE;

	termios->c_cflag &= ~CMSPAR; /* Mark/Space parity is not supported */

	baud = uart_get_baud_rate(port, termios, old, 0, port->uartclk / 16);

	spin_lock_irqsave(&port->lock, flags);

	uart_update_timeout(port, termios->c_cflag, baud);
	rtn = pch_uart_hal_set_line(priv, baud, parity, bits, stb);
	if (rtn)
		goto out;

	/* Don't rewrite B0 */
	if (tty_termios_baud_rate(termios))
		tty_termios_encode_baud_rate(termios, baud, baud);

out:
	spin_unlock_irqrestore(&port->lock, flags);
}

static const char *pch_uart_type(struct uart_port *port)
{
	return KBUILD_MODNAME;
}

static void pch_uart_release_port(struct uart_port *port)
{
	struct eg20t_port *priv;

	priv = container_of(port, struct eg20t_port, port);
	pci_iounmap(priv->pdev, priv->membase);
	pci_release_regions(priv->pdev);
}

static int pch_uart_request_port(struct uart_port *port)
{
	struct eg20t_port *priv;
	int ret;
	void __iomem *membase;

	priv = container_of(port, struct eg20t_port, port);
	ret = pci_request_regions(priv->pdev, KBUILD_MODNAME);
	if (ret < 0)
		return -EBUSY;

	membase = pci_iomap(priv->pdev, 1, 0);
	if (!membase) {
		pci_release_regions(priv->pdev);
		return -EBUSY;
	}
	priv->membase = port->membase = membase;

	return 0;
}

static void pch_uart_config_port(struct uart_port *port, int type)
{
	struct eg20t_port *priv;

	priv = container_of(port, struct eg20t_port, port);
	if (type & UART_CONFIG_TYPE) {
		port->type = priv->port_type;
		pch_uart_request_port(port);
	}
}

static int pch_uart_verify_port(struct uart_port *port,
				struct serial_struct *serinfo)
{
	struct eg20t_port *priv;

	priv = container_of(port, struct eg20t_port, port);
	if (serinfo->flags & UPF_LOW_LATENCY) {
		dev_info(priv->port.dev,
			"PCH UART : Use PIO Mode (without DMA)\n");
		priv->use_dma = 0;
		serinfo->flags &= ~UPF_LOW_LATENCY;
	} else {
#ifndef CONFIG_PCH_DMA
		dev_err(priv->port.dev, "%s : PCH DMA is not Loaded.\n",
			__func__);
		return -EOPNOTSUPP;
#endif
		priv->use_dma = 1;
		priv->use_dma_flag = 1;
		dev_info(priv->port.dev, "PCH UART : Use DMA Mode\n");
	}

	return 0;
}

static struct uart_ops pch_uart_ops = {
	.tx_empty = pch_uart_tx_empty,
	.set_mctrl = pch_uart_set_mctrl,
	.get_mctrl = pch_uart_get_mctrl,
	.stop_tx = pch_uart_stop_tx,
	.start_tx = pch_uart_start_tx,
	.stop_rx = pch_uart_stop_rx,
	.enable_ms = pch_uart_enable_ms,
	.break_ctl = pch_uart_break_ctl,
	.startup = pch_uart_startup,
	.shutdown = pch_uart_shutdown,
	.set_termios = pch_uart_set_termios,
/*	.pm		= pch_uart_pm,		Not supported yet */
/*	.set_wake	= pch_uart_set_wake,	Not supported yet */
	.type = pch_uart_type,
	.release_port = pch_uart_release_port,
	.request_port = pch_uart_request_port,
	.config_port = pch_uart_config_port,
	.verify_port = pch_uart_verify_port
};

static struct uart_driver pch_uart_driver = {
	.owner = THIS_MODULE,
	.driver_name = KBUILD_MODNAME,
	.dev_name = PCH_UART_DRIVER_DEVICE,
	.major = 0,
	.minor = 0,
	.nr = PCH_UART_NR,
};

static struct eg20t_port *pch_uart_init_port(struct pci_dev *pdev,
					     const struct pci_device_id *id)
{
	struct eg20t_port *priv;
	int ret;
	unsigned int iobase;
	unsigned int mapbase;
	unsigned char *rxbuf;
	int fifosize, base_baud;
	int port_type;
	struct pch_uart_driver_data *board;

	board = &drv_dat[id->driver_data];
	port_type = board->port_type;

	priv = kzalloc(sizeof(struct eg20t_port), GFP_KERNEL);
	if (priv == NULL)
		goto init_port_alloc_err;

	rxbuf = (unsigned char *)__get_free_page(GFP_KERNEL);
	if (!rxbuf)
		goto init_port_free_txbuf;

	base_baud = 1843200; /* 1.8432MHz */

	/* quirk for CM-iTC board */
	if (strstr(dmi_get_system_info(DMI_BOARD_NAME), "CM-iTC"))
		base_baud = 192000000; /* 192.0MHz */

	switch (port_type) {
	case PORT_UNKNOWN:
		fifosize = 256; /* EG20T/ML7213: UART0 */
		break;
	case PORT_8250:
		fifosize = 64; /* EG20T:UART1~3  ML7213: UART1~2*/
		break;
	default:
		dev_err(&pdev->dev, "Invalid Port Type(=%d)\n", port_type);
		goto init_port_hal_free;
	}

	iobase = pci_resource_start(pdev, 0);
	mapbase = pci_resource_start(pdev, 1);
	priv->mapbase = mapbase;
	priv->iobase = iobase;
	priv->pdev = pdev;
	priv->tx_empty = 1;
	priv->rxbuf.buf = rxbuf;
	priv->rxbuf.size = PAGE_SIZE;

	priv->fifo_size = fifosize;
	priv->base_baud = base_baud;
	priv->port_type = PORT_MAX_8250 + port_type + 1;
	priv->port.dev = &pdev->dev;
	priv->port.iobase = iobase;
	priv->port.membase = NULL;
	priv->port.mapbase = mapbase;
	priv->port.irq = pdev->irq;
	priv->port.iotype = UPIO_PORT;
	priv->port.ops = &pch_uart_ops;
	priv->port.flags = UPF_BOOT_AUTOCONF;
	priv->port.fifosize = fifosize;
	priv->port.line = board->line_no;
	priv->trigger = PCH_UART_HAL_TRIGGER_M;

	spin_lock_init(&priv->port.lock);

	pci_set_drvdata(pdev, priv);
	pch_uart_hal_request(pdev, fifosize, base_baud);

	ret = uart_add_one_port(&pch_uart_driver, &priv->port);
	if (ret < 0)
		goto init_port_hal_free;

	return priv;

init_port_hal_free:
	free_page((unsigned long)rxbuf);
init_port_free_txbuf:
	kfree(priv);
init_port_alloc_err:

	return NULL;
}

static void pch_uart_exit_port(struct eg20t_port *priv)
{
	uart_remove_one_port(&pch_uart_driver, &priv->port);
	pci_set_drvdata(priv->pdev, NULL);
	free_page((unsigned long)priv->rxbuf.buf);
}

static void pch_uart_pci_remove(struct pci_dev *pdev)
{
	struct eg20t_port *priv;

	priv = (struct eg20t_port *)pci_get_drvdata(pdev);
	pch_uart_exit_port(priv);
	pci_disable_device(pdev);
	kfree(priv);
	return;
}
#ifdef CONFIG_PM
static int pch_uart_pci_suspend(struct pci_dev *pdev, pm_message_t state)
{
	struct eg20t_port *priv = pci_get_drvdata(pdev);

	uart_suspend_port(&pch_uart_driver, &priv->port);

	pci_save_state(pdev);
	pci_set_power_state(pdev, pci_choose_state(pdev, state));
	return 0;
}

static int pch_uart_pci_resume(struct pci_dev *pdev)
{
	struct eg20t_port *priv = pci_get_drvdata(pdev);
	int ret;

	pci_set_power_state(pdev, PCI_D0);
	pci_restore_state(pdev);

	ret = pci_enable_device(pdev);
	if (ret) {
		dev_err(&pdev->dev,
		"%s-pci_enable_device failed(ret=%d) ", __func__, ret);
		return ret;
	}

	uart_resume_port(&pch_uart_driver, &priv->port);

	return 0;
}
#else
#define pch_uart_pci_suspend NULL
#define pch_uart_pci_resume NULL
#endif

static DEFINE_PCI_DEVICE_TABLE(pch_uart_pci_id) = {
	{PCI_DEVICE(PCI_VENDOR_ID_INTEL, 0x8811),
	 .driver_data = pch_et20t_uart0},
	{PCI_DEVICE(PCI_VENDOR_ID_INTEL, 0x8812),
	 .driver_data = pch_et20t_uart1},
	{PCI_DEVICE(PCI_VENDOR_ID_INTEL, 0x8813),
	 .driver_data = pch_et20t_uart2},
	{PCI_DEVICE(PCI_VENDOR_ID_INTEL, 0x8814),
	 .driver_data = pch_et20t_uart3},
	{PCI_DEVICE(PCI_VENDOR_ID_ROHM, 0x8027),
	 .driver_data = pch_ml7213_uart0},
	{PCI_DEVICE(PCI_VENDOR_ID_ROHM, 0x8028),
	 .driver_data = pch_ml7213_uart1},
	{PCI_DEVICE(PCI_VENDOR_ID_ROHM, 0x8029),
	 .driver_data = pch_ml7213_uart2},
<<<<<<< HEAD
=======
	{PCI_DEVICE(PCI_VENDOR_ID_ROHM, 0x800C),
	 .driver_data = pch_ml7223_uart0},
	{PCI_DEVICE(PCI_VENDOR_ID_ROHM, 0x800D),
	 .driver_data = pch_ml7223_uart1},
>>>>>>> d762f438
	{0,},
};

static int __devinit pch_uart_pci_probe(struct pci_dev *pdev,
					const struct pci_device_id *id)
{
	int ret;
	struct eg20t_port *priv;

	ret = pci_enable_device(pdev);
	if (ret < 0)
		goto probe_error;

	priv = pch_uart_init_port(pdev, id);
	if (!priv) {
		ret = -EBUSY;
		goto probe_disable_device;
	}
	pci_set_drvdata(pdev, priv);

	return ret;

probe_disable_device:
	pci_disable_device(pdev);
probe_error:
	return ret;
}

static struct pci_driver pch_uart_pci_driver = {
	.name = "pch_uart",
	.id_table = pch_uart_pci_id,
	.probe = pch_uart_pci_probe,
	.remove = __devexit_p(pch_uart_pci_remove),
	.suspend = pch_uart_pci_suspend,
	.resume = pch_uart_pci_resume,
};

static int __init pch_uart_module_init(void)
{
	int ret;

	/* register as UART driver */
	ret = uart_register_driver(&pch_uart_driver);
	if (ret < 0)
		return ret;

	/* register as PCI driver */
	ret = pci_register_driver(&pch_uart_pci_driver);
	if (ret < 0)
		uart_unregister_driver(&pch_uart_driver);

	return ret;
}
module_init(pch_uart_module_init);

static void __exit pch_uart_module_exit(void)
{
	pci_unregister_driver(&pch_uart_pci_driver);
	uart_unregister_driver(&pch_uart_driver);
}
module_exit(pch_uart_module_exit);

MODULE_LICENSE("GPL v2");
MODULE_DESCRIPTION("Intel EG20T PCH UART PCI Driver");
module_param(default_baud, uint, S_IRUGO);<|MERGE_RESOLUTION|>--- conflicted
+++ resolved
@@ -253,11 +253,8 @@
 	pch_ml7213_uart0,
 	pch_ml7213_uart1,
 	pch_ml7213_uart2,
-<<<<<<< HEAD
-=======
 	pch_ml7223_uart0,
 	pch_ml7223_uart1,
->>>>>>> d762f438
 };
 
 static struct pch_uart_driver_data drv_dat[] = {
@@ -268,11 +265,8 @@
 	[pch_ml7213_uart0] = {PCH_UART_8LINE, 0},
 	[pch_ml7213_uart1] = {PCH_UART_2LINE, 1},
 	[pch_ml7213_uart2] = {PCH_UART_2LINE, 2},
-<<<<<<< HEAD
-=======
 	[pch_ml7223_uart0] = {PCH_UART_8LINE, 0},
 	[pch_ml7223_uart1] = {PCH_UART_2LINE, 1},
->>>>>>> d762f438
 };
 
 static unsigned int default_baud = 9600;
@@ -1544,13 +1538,10 @@
 	 .driver_data = pch_ml7213_uart1},
 	{PCI_DEVICE(PCI_VENDOR_ID_ROHM, 0x8029),
 	 .driver_data = pch_ml7213_uart2},
-<<<<<<< HEAD
-=======
 	{PCI_DEVICE(PCI_VENDOR_ID_ROHM, 0x800C),
 	 .driver_data = pch_ml7223_uart0},
 	{PCI_DEVICE(PCI_VENDOR_ID_ROHM, 0x800D),
 	 .driver_data = pch_ml7223_uart1},
->>>>>>> d762f438
 	{0,},
 };
 
