#
# Generic thermal sysfs drivers configuration
#

menuconfig THERMAL
	tristate "Generic Thermal sysfs driver"
	help
	  Generic Thermal Sysfs driver offers a generic mechanism for
	  thermal management. Usually it's made up of one or more thermal
	  zone and cooling device.
	  Each thermal zone contains its own temperature, trip points,
	  cooling devices.
	  All platforms with ACPI thermal support can use this driver.
	  If you want this support, you should say Y or M here.

config THERMAL_HWMON
	bool
	depends on THERMAL
	depends on HWMON=y || HWMON=THERMAL
	default y

<<<<<<< HEAD
config SPEAR_THERMAL
	bool "SPEAr thermal sensor driver"
	depends on THERMAL
	depends on PLAT_SPEAR
	help
	  Enable this to plug the SPEAr thermal sensor driver into the Linux
	  thermal framework
=======
	  Say Y if your user-space is new enough.

config THERMAL_MSM_POPMEM
	tristate "Qualcomm MSM POP memory temperature sensor"
	depends on THERMAL
	default n
	help
	  This enables a thermal sysfs driver for MSM POP memory. It shows up in
	  sysfs as a thermal zone with one trip point. Due to hardware
	  limitations, the temperatures are reported as "Low Temperature" (20 C)
	  "Normal Temperature" (50 C) and "Out of Spec High Temperature" (85 C).
	  This driver is designed to be used in conjunction with a user space
	  application to make all policy decisions.

config THERMAL_TSENS
	tristate "Qualcomm Tsens Temperature Alarm"
	depends on THERMAL
	default n
	help
	  This enables the thermal sysfs driver for the Tsens device. It shows
	  up in Sysfs as a thermal zone with mutiple trip points. Disabling the
	  thermal zone device via the mode file results in disabling the sensor.
	  Also able to set threshold temperature for both hot and cold and update
	  when a threshold is reached.

config THERMAL_TSENS8960
	tristate "Qualcomm 8960 Tsens Temperature Alarm"
	depends on THERMAL
	help
	  This enables the thermal sysfs driver for the Tsens device. It shows
	  up in Sysfs as a thermal zone with mutiple trip points. Disabling the
	  thermal zone device via the mode file results in disabling the sensor.
	  Also able to set threshold temperature for both hot and cold and update
	  when a threshold is reached.

config THERMAL_PM8XXX
	tristate "Qualcomm PMIC PM8xxx Temperature Alarm"
	depends on THERMAL
	depends on MFD_PM8XXX
	help
	  This enables a thermal Sysfs driver for the PMIC PM8xxx devices. It
	  shows up in Sysfs as a thermal zone with multiple trip points.
	  Enabling the thermal zone device via the mode file results in
	  shifting over temperature shutdown control of the PMIC from hardware
	  to software.

config THERMAL_MONITOR
	bool "Monitor thermal state and limit CPU Frequency"
	depends on THERMAL_TSENS8960
	default n
	help
	  This enables thermal monitoring capability in the kernel in the
	  absence of a system wide thermal monitoring entity or until such an
	  entity starts running in the userspace. Monitors TSENS temperature
	  and limits the max frequency of the cores.
>>>>>>> 3f6240f3
<|MERGE_RESOLUTION|>--- conflicted
+++ resolved
@@ -18,17 +18,6 @@
 	depends on THERMAL
 	depends on HWMON=y || HWMON=THERMAL
 	default y
-
-<<<<<<< HEAD
-config SPEAR_THERMAL
-	bool "SPEAr thermal sensor driver"
-	depends on THERMAL
-	depends on PLAT_SPEAR
-	help
-	  Enable this to plug the SPEAr thermal sensor driver into the Linux
-	  thermal framework
-=======
-	  Say Y if your user-space is new enough.
 
 config THERMAL_MSM_POPMEM
 	tristate "Qualcomm MSM POP memory temperature sensor"
@@ -83,4 +72,11 @@
 	  absence of a system wide thermal monitoring entity or until such an
 	  entity starts running in the userspace. Monitors TSENS temperature
 	  and limits the max frequency of the cores.
->>>>>>> 3f6240f3
+
+config SPEAR_THERMAL
+	bool "SPEAr thermal sensor driver"
+	depends on THERMAL
+	depends on PLAT_SPEAR
+	help
+	  Enable this to plug the SPEAr thermal sensor driver into the Linux
+	  thermal framework