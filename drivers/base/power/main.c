/*
 * drivers/base/power/main.c - Where the driver meets power management.
 *
 * Copyright (c) 2003 Patrick Mochel
 * Copyright (c) 2003 Open Source Development Lab
 *
 * This file is released under the GPLv2
 *
 *
 * The driver model core calls device_pm_add() when a device is registered.
 * This will initialize the embedded device_pm_info object in the device
 * and add it to the list of power-controlled devices. sysfs entries for
 * controlling device power management will also be added.
 *
 * A separate list is used for keeping track of power info, because the power
 * domain dependencies may differ from the ancestral dependencies that the
 * subsystem list maintains.
 */

#include <linux/device.h>
#include <linux/kallsyms.h>
#include <linux/export.h>
#include <linux/mutex.h>
#include <linux/pm.h>
#include <linux/pm_runtime.h>
#include <linux/resume-trace.h>
#include <linux/interrupt.h>
#include <linux/sched.h>
#include <linux/async.h>
#include <linux/suspend.h>
#include <linux/timer.h>

#include "../base.h"
#include "power.h"

typedef int (*pm_callback_t)(struct device *);

/*
 * The entries in the dpm_list list are in a depth first order, simply
 * because children are guaranteed to be discovered after parents, and
 * are inserted at the back of the list on discovery.
 *
 * Since device_pm_add() may be called with a device lock held,
 * we must never try to acquire a device lock while holding
 * dpm_list_mutex.
 */

LIST_HEAD(dpm_list);
LIST_HEAD(dpm_prepared_list);
LIST_HEAD(dpm_suspended_list);
LIST_HEAD(dpm_late_early_list);
LIST_HEAD(dpm_noirq_list);

struct suspend_stats suspend_stats;
static DEFINE_MUTEX(dpm_list_mtx);
static pm_message_t pm_transition;

static void dpm_drv_timeout(unsigned long data);
struct dpm_drv_wd_data {
	struct device *dev;
	struct task_struct *tsk;
};

static int async_error;

/**
 * device_pm_init - Initialize the PM-related part of a device object.
 * @dev: Device object being initialized.
 */
void device_pm_init(struct device *dev)
{
	dev->power.is_prepared = false;
	dev->power.is_suspended = false;
	init_completion(&dev->power.completion);
	complete_all(&dev->power.completion);
	dev->power.wakeup = NULL;
	spin_lock_init(&dev->power.lock);
	pm_runtime_init(dev);
	INIT_LIST_HEAD(&dev->power.entry);
	dev->power.power_state = PMSG_INVALID;
}

/**
 * device_pm_lock - Lock the list of active devices used by the PM core.
 */
void device_pm_lock(void)
{
	mutex_lock(&dpm_list_mtx);
}

/**
 * device_pm_unlock - Unlock the list of active devices used by the PM core.
 */
void device_pm_unlock(void)
{
	mutex_unlock(&dpm_list_mtx);
}

/**
 * device_pm_add - Add a device to the PM core's list of active devices.
 * @dev: Device to add to the list.
 */
void device_pm_add(struct device *dev)
{
	pr_debug("PM: Adding info for %s:%s\n",
		 dev->bus ? dev->bus->name : "No Bus", dev_name(dev));
	mutex_lock(&dpm_list_mtx);
	if (dev->parent && dev->parent->power.is_prepared)
		dev_warn(dev, "parent %s should not be sleeping\n",
			dev_name(dev->parent));
	list_add_tail(&dev->power.entry, &dpm_list);
	dev_pm_qos_constraints_init(dev);
	mutex_unlock(&dpm_list_mtx);
}

/**
 * device_pm_remove - Remove a device from the PM core's list of active devices.
 * @dev: Device to be removed from the list.
 */
void device_pm_remove(struct device *dev)
{
	pr_debug("PM: Removing info for %s:%s\n",
		 dev->bus ? dev->bus->name : "No Bus", dev_name(dev));
	complete_all(&dev->power.completion);
	mutex_lock(&dpm_list_mtx);
	dev_pm_qos_constraints_destroy(dev);
	list_del_init(&dev->power.entry);
	mutex_unlock(&dpm_list_mtx);
	device_wakeup_disable(dev);
	pm_runtime_remove(dev);
}

/**
 * device_pm_move_before - Move device in the PM core's list of active devices.
 * @deva: Device to move in dpm_list.
 * @devb: Device @deva should come before.
 */
void device_pm_move_before(struct device *deva, struct device *devb)
{
	pr_debug("PM: Moving %s:%s before %s:%s\n",
		 deva->bus ? deva->bus->name : "No Bus", dev_name(deva),
		 devb->bus ? devb->bus->name : "No Bus", dev_name(devb));
	/* Delete deva from dpm_list and reinsert before devb. */
	list_move_tail(&deva->power.entry, &devb->power.entry);
}

/**
 * device_pm_move_after - Move device in the PM core's list of active devices.
 * @deva: Device to move in dpm_list.
 * @devb: Device @deva should come after.
 */
void device_pm_move_after(struct device *deva, struct device *devb)
{
	pr_debug("PM: Moving %s:%s after %s:%s\n",
		 deva->bus ? deva->bus->name : "No Bus", dev_name(deva),
		 devb->bus ? devb->bus->name : "No Bus", dev_name(devb));
	/* Delete deva from dpm_list and reinsert after devb. */
	list_move(&deva->power.entry, &devb->power.entry);
}

/**
 * device_pm_move_last - Move device to end of the PM core's list of devices.
 * @dev: Device to move in dpm_list.
 */
void device_pm_move_last(struct device *dev)
{
	pr_debug("PM: Moving %s:%s to end of list\n",
		 dev->bus ? dev->bus->name : "No Bus", dev_name(dev));
	list_move_tail(&dev->power.entry, &dpm_list);
}

static ktime_t initcall_debug_start(struct device *dev)
{
	ktime_t calltime = ktime_set(0, 0);

	if (initcall_debug) {
		pr_info("calling  %s+ @ %i, parent: %s\n",
			dev_name(dev), task_pid_nr(current),
			dev->parent ? dev_name(dev->parent) : "none");
		calltime = ktime_get();
	}

	return calltime;
}

static void initcall_debug_report(struct device *dev, ktime_t calltime,
				  int error)
{
	ktime_t delta, rettime;

	if (initcall_debug) {
		rettime = ktime_get();
		delta = ktime_sub(rettime, calltime);
		pr_info("call %s+ returned %d after %Ld usecs\n", dev_name(dev),
			error, (unsigned long long)ktime_to_ns(delta) >> 10);
	}
}

/**
 * dpm_wait - Wait for a PM operation to complete.
 * @dev: Device to wait for.
 * @async: If unset, wait only if the device's power.async_suspend flag is set.
 */
static void dpm_wait(struct device *dev, bool async)
{
	if (!dev)
		return;

	if (async || (pm_async_enabled && dev->power.async_suspend))
		wait_for_completion(&dev->power.completion);
}

static int dpm_wait_fn(struct device *dev, void *async_ptr)
{
	dpm_wait(dev, *((bool *)async_ptr));
	return 0;
}

static void dpm_wait_for_children(struct device *dev, bool async)
{
       device_for_each_child(dev, &async, dpm_wait_fn);
}

/**
 * pm_op - Return the PM operation appropriate for given PM event.
 * @ops: PM operations to choose from.
 * @state: PM transition of the system being carried out.
 */
static pm_callback_t pm_op(const struct dev_pm_ops *ops, pm_message_t state)
{
	switch (state.event) {
#ifdef CONFIG_SUSPEND
	case PM_EVENT_SUSPEND:
		return ops->suspend;
	case PM_EVENT_RESUME:
		return ops->resume;
#endif /* CONFIG_SUSPEND */
#ifdef CONFIG_HIBERNATE_CALLBACKS
	case PM_EVENT_FREEZE:
	case PM_EVENT_QUIESCE:
		return ops->freeze;
	case PM_EVENT_HIBERNATE:
		return ops->poweroff;
	case PM_EVENT_THAW:
	case PM_EVENT_RECOVER:
		return ops->thaw;
		break;
	case PM_EVENT_RESTORE:
		return ops->restore;
#endif /* CONFIG_HIBERNATE_CALLBACKS */
	}

	return NULL;
}

/**
 * pm_late_early_op - Return the PM operation appropriate for given PM event.
 * @ops: PM operations to choose from.
 * @state: PM transition of the system being carried out.
 *
 * Runtime PM is disabled for @dev while this function is being executed.
 */
static pm_callback_t pm_late_early_op(const struct dev_pm_ops *ops,
				      pm_message_t state)
{
	switch (state.event) {
#ifdef CONFIG_SUSPEND
	case PM_EVENT_SUSPEND:
		return ops->suspend_late;
	case PM_EVENT_RESUME:
		return ops->resume_early;
#endif /* CONFIG_SUSPEND */
#ifdef CONFIG_HIBERNATE_CALLBACKS
	case PM_EVENT_FREEZE:
	case PM_EVENT_QUIESCE:
		return ops->freeze_late;
	case PM_EVENT_HIBERNATE:
		return ops->poweroff_late;
	case PM_EVENT_THAW:
	case PM_EVENT_RECOVER:
		return ops->thaw_early;
	case PM_EVENT_RESTORE:
		return ops->restore_early;
#endif /* CONFIG_HIBERNATE_CALLBACKS */
	}

	return NULL;
}

/**
 * pm_noirq_op - Return the PM operation appropriate for given PM event.
 * @ops: PM operations to choose from.
 * @state: PM transition of the system being carried out.
 *
 * The driver of @dev will not receive interrupts while this function is being
 * executed.
 */
static pm_callback_t pm_noirq_op(const struct dev_pm_ops *ops, pm_message_t state)
{
	switch (state.event) {
#ifdef CONFIG_SUSPEND
	case PM_EVENT_SUSPEND:
		return ops->suspend_noirq;
	case PM_EVENT_RESUME:
		return ops->resume_noirq;
#endif /* CONFIG_SUSPEND */
#ifdef CONFIG_HIBERNATE_CALLBACKS
	case PM_EVENT_FREEZE:
	case PM_EVENT_QUIESCE:
		return ops->freeze_noirq;
	case PM_EVENT_HIBERNATE:
		return ops->poweroff_noirq;
	case PM_EVENT_THAW:
	case PM_EVENT_RECOVER:
		return ops->thaw_noirq;
	case PM_EVENT_RESTORE:
		return ops->restore_noirq;
#endif /* CONFIG_HIBERNATE_CALLBACKS */
	}

	return NULL;
}

static char *pm_verb(int event)
{
	switch (event) {
	case PM_EVENT_SUSPEND:
		return "suspend";
	case PM_EVENT_RESUME:
		return "resume";
	case PM_EVENT_FREEZE:
		return "freeze";
	case PM_EVENT_QUIESCE:
		return "quiesce";
	case PM_EVENT_HIBERNATE:
		return "hibernate";
	case PM_EVENT_THAW:
		return "thaw";
	case PM_EVENT_RESTORE:
		return "restore";
	case PM_EVENT_RECOVER:
		return "recover";
	default:
		return "(unknown PM event)";
	}
}

static void pm_dev_dbg(struct device *dev, pm_message_t state, char *info)
{
	dev_dbg(dev, "%s%s%s\n", info, pm_verb(state.event),
		((state.event & PM_EVENT_SLEEP) && device_may_wakeup(dev)) ?
		", may wakeup" : "");
}

static void pm_dev_err(struct device *dev, pm_message_t state, char *info,
			int error)
{
	printk(KERN_ERR "PM: Device %s failed to %s%s: error %d\n",
		dev_name(dev), pm_verb(state.event), info, error);
}

static void dpm_show_time(ktime_t starttime, pm_message_t state, char *info)
{
	ktime_t calltime;
	u64 usecs64;
	int usecs;

	calltime = ktime_get();
	usecs64 = ktime_to_ns(ktime_sub(calltime, starttime));
	do_div(usecs64, NSEC_PER_USEC);
	usecs = usecs64;
	if (usecs == 0)
		usecs = 1;
	pr_info("PM: %s%s%s of devices complete after %ld.%03ld msecs\n",
		info ?: "", info ? " " : "", pm_verb(state.event),
		usecs / USEC_PER_MSEC, usecs % USEC_PER_MSEC);
}

static int dpm_run_callback(pm_callback_t cb, struct device *dev,
			    pm_message_t state, char *info)
{
	ktime_t calltime;
	int error;

	if (!cb)
		return 0;

	calltime = initcall_debug_start(dev);

	pm_dev_dbg(dev, state, info);
	error = cb(dev);
	suspend_report_result(cb, error);

	initcall_debug_report(dev, calltime, error);

	return error;
}

/*------------------------- Resume routines -------------------------*/

/**
 * device_resume_noirq - Execute an "early resume" callback for given device.
 * @dev: Device to handle.
 * @state: PM transition of the system being carried out.
 *
 * The driver of @dev will not receive interrupts while this function is being
 * executed.
 */
static int device_resume_noirq(struct device *dev, pm_message_t state)
{
	pm_callback_t callback = NULL;
	char *info = NULL;
	int error = 0;

	TRACE_DEVICE(dev);
	TRACE_RESUME(0);

	if (dev->pm_domain) {
		info = "noirq power domain ";
		callback = pm_noirq_op(&dev->pm_domain->ops, state);
	} else if (dev->type && dev->type->pm) {
		info = "noirq type ";
		callback = pm_noirq_op(dev->type->pm, state);
	} else if (dev->class && dev->class->pm) {
		info = "noirq class ";
		callback = pm_noirq_op(dev->class->pm, state);
	} else if (dev->bus && dev->bus->pm) {
		info = "noirq bus ";
		callback = pm_noirq_op(dev->bus->pm, state);
	}

	if (!callback && dev->driver && dev->driver->pm) {
		info = "noirq driver ";
		callback = pm_noirq_op(dev->driver->pm, state);
	}

	error = dpm_run_callback(callback, dev, state, info);

	TRACE_RESUME(error);
	return error;
}

/**
 * dpm_resume_noirq - Execute "noirq resume" callbacks for all devices.
 * @state: PM transition of the system being carried out.
 *
 * Call the "noirq" resume handlers for all devices in dpm_noirq_list and
 * enable device drivers to receive interrupts.
 */
static void dpm_resume_noirq(pm_message_t state)
{
	ktime_t starttime = ktime_get();

	mutex_lock(&dpm_list_mtx);
	while (!list_empty(&dpm_noirq_list)) {
		struct device *dev = to_device(dpm_noirq_list.next);
		int error;

		get_device(dev);
		list_move_tail(&dev->power.entry, &dpm_late_early_list);
		mutex_unlock(&dpm_list_mtx);

		error = device_resume_noirq(dev, state);
		if (error) {
			suspend_stats.failed_resume_noirq++;
			dpm_save_failed_step(SUSPEND_RESUME_NOIRQ);
			dpm_save_failed_dev(dev_name(dev));
			pm_dev_err(dev, state, " noirq", error);
		}

		mutex_lock(&dpm_list_mtx);
		put_device(dev);
	}
	mutex_unlock(&dpm_list_mtx);
	dpm_show_time(starttime, state, "noirq");
	resume_device_irqs();
}

/**
 * device_resume_early - Execute an "early resume" callback for given device.
 * @dev: Device to handle.
 * @state: PM transition of the system being carried out.
 *
 * Runtime PM is disabled for @dev while this function is being executed.
 */
static int device_resume_early(struct device *dev, pm_message_t state)
{
	pm_callback_t callback = NULL;
	char *info = NULL;
	int error = 0;

	TRACE_DEVICE(dev);
	TRACE_RESUME(0);

	if (dev->pm_domain) {
		info = "early power domain ";
		callback = pm_late_early_op(&dev->pm_domain->ops, state);
	} else if (dev->type && dev->type->pm) {
		info = "early type ";
		callback = pm_late_early_op(dev->type->pm, state);
	} else if (dev->class && dev->class->pm) {
		info = "early class ";
		callback = pm_late_early_op(dev->class->pm, state);
	} else if (dev->bus && dev->bus->pm) {
		info = "early bus ";
		callback = pm_late_early_op(dev->bus->pm, state);
	}

	if (!callback && dev->driver && dev->driver->pm) {
		info = "early driver ";
		callback = pm_late_early_op(dev->driver->pm, state);
	}

	error = dpm_run_callback(callback, dev, state, info);

	TRACE_RESUME(error);
	return error;
}

/**
 * dpm_resume_early - Execute "early resume" callbacks for all devices.
 * @state: PM transition of the system being carried out.
 */
static void dpm_resume_early(pm_message_t state)
{
	ktime_t starttime = ktime_get();

	mutex_lock(&dpm_list_mtx);
	while (!list_empty(&dpm_late_early_list)) {
		struct device *dev = to_device(dpm_late_early_list.next);
		int error;

		get_device(dev);
		list_move_tail(&dev->power.entry, &dpm_suspended_list);
		mutex_unlock(&dpm_list_mtx);

		error = device_resume_early(dev, state);
		if (error) {
			suspend_stats.failed_resume_early++;
			dpm_save_failed_step(SUSPEND_RESUME_EARLY);
			dpm_save_failed_dev(dev_name(dev));
			pm_dev_err(dev, state, " early", error);
		}

		mutex_lock(&dpm_list_mtx);
		put_device(dev);
	}
	mutex_unlock(&dpm_list_mtx);
	dpm_show_time(starttime, state, "early");
}

/**
 * dpm_resume_start - Execute "noirq" and "early" device callbacks.
 * @state: PM transition of the system being carried out.
 */
void dpm_resume_start(pm_message_t state)
{
	dpm_resume_noirq(state);
	dpm_resume_early(state);
}
EXPORT_SYMBOL_GPL(dpm_resume_start);

/**
 * device_resume - Execute "resume" callbacks for given device.
 * @dev: Device to handle.
 * @state: PM transition of the system being carried out.
 * @async: If true, the device is being resumed asynchronously.
 */
static int device_resume(struct device *dev, pm_message_t state, bool async)
{
	pm_callback_t callback = NULL;
	char *info = NULL;
	int error = 0;

	TRACE_DEVICE(dev);
	TRACE_RESUME(0);

	dpm_wait(dev->parent, async);
	device_lock(dev);

	/*
	 * This is a fib.  But we'll allow new children to be added below
	 * a resumed device, even if the device hasn't been completed yet.
	 */
	dev->power.is_prepared = false;

	if (!dev->power.is_suspended)
		goto Unlock;

	pm_runtime_enable(dev);

	if (dev->pm_domain) {
		info = "power domain ";
		callback = pm_op(&dev->pm_domain->ops, state);
		goto Driver;
	}

	if (dev->type && dev->type->pm) {
		info = "type ";
		callback = pm_op(dev->type->pm, state);
		goto Driver;
	}

	if (dev->class) {
		if (dev->class->pm) {
			info = "class ";
			callback = pm_op(dev->class->pm, state);
			goto Driver;
		} else if (dev->class->resume) {
			info = "legacy class ";
			callback = dev->class->resume;
			goto End;
		}
	}

	if (dev->bus) {
		if (dev->bus->pm) {
			info = "bus ";
			callback = pm_op(dev->bus->pm, state);
		} else if (dev->bus->resume) {
			info = "legacy bus ";
			callback = dev->bus->resume;
			goto End;
		}
	}

 Driver:
	if (!callback && dev->driver && dev->driver->pm) {
		info = "driver ";
		callback = pm_op(dev->driver->pm, state);
	}

 End:
	error = dpm_run_callback(callback, dev, state, info);
	dev->power.is_suspended = false;

 Unlock:
	device_unlock(dev);
	complete_all(&dev->power.completion);

	TRACE_RESUME(error);

	return error;
}

static void async_resume(void *data, async_cookie_t cookie)
{
	struct device *dev = (struct device *)data;
	int error;

	error = device_resume(dev, pm_transition, true);
	if (error)
		pm_dev_err(dev, pm_transition, " async", error);
	put_device(dev);
}

static bool is_async(struct device *dev)
{
	return dev->power.async_suspend && pm_async_enabled
		&& !pm_trace_is_enabled();
}

/**
 *	dpm_drv_timeout - Driver suspend / resume watchdog handler
 *	@data: struct device which timed out
 *
 * 	Called when a driver has timed out suspending or resuming.
 * 	There's not much we can do here to recover so
 * 	BUG() out for a crash-dump
 *
 */
static void dpm_drv_timeout(unsigned long data)
{
	struct dpm_drv_wd_data *wd_data = (void *)data;
	struct device *dev = wd_data->dev;
	struct task_struct *tsk = wd_data->tsk;

	printk(KERN_EMERG "**** DPM device timeout: %s (%s)\n", dev_name(dev),
	       (dev->driver ? dev->driver->name : "no driver"));

	printk(KERN_EMERG "dpm suspend stack:\n");
	show_stack(tsk, NULL);

	BUG();
}

/**
 * dpm_resume - Execute "resume" callbacks for non-sysdev devices.
 * @state: PM transition of the system being carried out.
 *
 * Execute the appropriate "resume" callback for all devices whose status
 * indicates that they are suspended.
 */
void dpm_resume(pm_message_t state)
{
	struct device *dev;
	ktime_t starttime = ktime_get();

	might_sleep();

	mutex_lock(&dpm_list_mtx);
	pm_transition = state;
	async_error = 0;

	list_for_each_entry(dev, &dpm_suspended_list, power.entry) {
		INIT_COMPLETION(dev->power.completion);
		if (is_async(dev)) {
			get_device(dev);
			async_schedule(async_resume, dev);
		}
	}

	while (!list_empty(&dpm_suspended_list)) {
		dev = to_device(dpm_suspended_list.next);
		get_device(dev);
		if (!is_async(dev)) {
			int error;

			mutex_unlock(&dpm_list_mtx);

			error = device_resume(dev, state, false);
			if (error) {
				suspend_stats.failed_resume++;
				dpm_save_failed_step(SUSPEND_RESUME);
				dpm_save_failed_dev(dev_name(dev));
				pm_dev_err(dev, state, "", error);
			}

			mutex_lock(&dpm_list_mtx);
		}
		if (!list_empty(&dev->power.entry))
			list_move_tail(&dev->power.entry, &dpm_prepared_list);
		put_device(dev);
	}
	mutex_unlock(&dpm_list_mtx);
	async_synchronize_full();
	dpm_show_time(starttime, state, NULL);
}

/**
 * device_complete - Complete a PM transition for given device.
 * @dev: Device to handle.
 * @state: PM transition of the system being carried out.
 */
static void device_complete(struct device *dev, pm_message_t state)
{
	void (*callback)(struct device *) = NULL;
	char *info = NULL;

	device_lock(dev);

	if (dev->pm_domain) {
		info = "completing power domain ";
		callback = dev->pm_domain->ops.complete;
	} else if (dev->type && dev->type->pm) {
		info = "completing type ";
		callback = dev->type->pm->complete;
	} else if (dev->class && dev->class->pm) {
		info = "completing class ";
		callback = dev->class->pm->complete;
	} else if (dev->bus && dev->bus->pm) {
		info = "completing bus ";
		callback = dev->bus->pm->complete;
	}

	if (!callback && dev->driver && dev->driver->pm) {
		info = "completing driver ";
		callback = dev->driver->pm->complete;
	}

	if (callback) {
		pm_dev_dbg(dev, state, info);
		callback(dev);
	}

	device_unlock(dev);

	pm_runtime_put_sync(dev);
}

/**
 * dpm_complete - Complete a PM transition for all non-sysdev devices.
 * @state: PM transition of the system being carried out.
 *
 * Execute the ->complete() callbacks for all devices whose PM status is not
 * DPM_ON (this allows new devices to be registered).
 */
void dpm_complete(pm_message_t state)
{
	struct list_head list;

	might_sleep();

	INIT_LIST_HEAD(&list);
	mutex_lock(&dpm_list_mtx);
	while (!list_empty(&dpm_prepared_list)) {
		struct device *dev = to_device(dpm_prepared_list.prev);

		get_device(dev);
		dev->power.is_prepared = false;
		list_move(&dev->power.entry, &list);
		mutex_unlock(&dpm_list_mtx);

		device_complete(dev, state);

		mutex_lock(&dpm_list_mtx);
		put_device(dev);
	}
	list_splice(&list, &dpm_list);
	mutex_unlock(&dpm_list_mtx);
}

/**
 * dpm_resume_end - Execute "resume" callbacks and complete system transition.
 * @state: PM transition of the system being carried out.
 *
 * Execute "resume" callbacks for all devices and complete the PM transition of
 * the system.
 */
void dpm_resume_end(pm_message_t state)
{
	dpm_resume(state);
	dpm_complete(state);
}
EXPORT_SYMBOL_GPL(dpm_resume_end);


/*------------------------- Suspend routines -------------------------*/

/**
 * resume_event - Return a "resume" message for given "suspend" sleep state.
 * @sleep_state: PM message representing a sleep state.
 *
 * Return a PM message representing the resume event corresponding to given
 * sleep state.
 */
static pm_message_t resume_event(pm_message_t sleep_state)
{
	switch (sleep_state.event) {
	case PM_EVENT_SUSPEND:
		return PMSG_RESUME;
	case PM_EVENT_FREEZE:
	case PM_EVENT_QUIESCE:
		return PMSG_RECOVER;
	case PM_EVENT_HIBERNATE:
		return PMSG_RESTORE;
	}
	return PMSG_ON;
}

/**
 * device_suspend_noirq - Execute a "late suspend" callback for given device.
 * @dev: Device to handle.
 * @state: PM transition of the system being carried out.
 *
 * The driver of @dev will not receive interrupts while this function is being
 * executed.
 */
static int device_suspend_noirq(struct device *dev, pm_message_t state)
{
	pm_callback_t callback = NULL;
	char *info = NULL;

	if (dev->pm_domain) {
		info = "noirq power domain ";
		callback = pm_noirq_op(&dev->pm_domain->ops, state);
	} else if (dev->type && dev->type->pm) {
		info = "noirq type ";
		callback = pm_noirq_op(dev->type->pm, state);
	} else if (dev->class && dev->class->pm) {
		info = "noirq class ";
		callback = pm_noirq_op(dev->class->pm, state);
	} else if (dev->bus && dev->bus->pm) {
		info = "noirq bus ";
		callback = pm_noirq_op(dev->bus->pm, state);
	}

	if (!callback && dev->driver && dev->driver->pm) {
		info = "noirq driver ";
		callback = pm_noirq_op(dev->driver->pm, state);
	}

	return dpm_run_callback(callback, dev, state, info);
}

/**
 * dpm_suspend_noirq - Execute "noirq suspend" callbacks for all devices.
 * @state: PM transition of the system being carried out.
 *
 * Prevent device drivers from receiving interrupts and call the "noirq" suspend
 * handlers for all non-sysdev devices.
 */
static int dpm_suspend_noirq(pm_message_t state)
{
	ktime_t starttime = ktime_get();
	int error = 0;

	suspend_device_irqs();
	mutex_lock(&dpm_list_mtx);
	while (!list_empty(&dpm_late_early_list)) {
		struct device *dev = to_device(dpm_late_early_list.prev);

		get_device(dev);
		mutex_unlock(&dpm_list_mtx);

		error = device_suspend_noirq(dev, state);

		mutex_lock(&dpm_list_mtx);
		if (error) {
			pm_dev_err(dev, state, " noirq", error);
			suspend_stats.failed_suspend_noirq++;
			dpm_save_failed_step(SUSPEND_SUSPEND_NOIRQ);
			dpm_save_failed_dev(dev_name(dev));
			put_device(dev);
			break;
		}
		if (!list_empty(&dev->power.entry))
			list_move(&dev->power.entry, &dpm_noirq_list);
		put_device(dev);
	}
	mutex_unlock(&dpm_list_mtx);
	if (error)
		dpm_resume_noirq(resume_event(state));
	else
		dpm_show_time(starttime, state, "noirq");
	return error;
}

/**
 * device_suspend_late - Execute a "late suspend" callback for given device.
 * @dev: Device to handle.
 * @state: PM transition of the system being carried out.
 *
 * Runtime PM is disabled for @dev while this function is being executed.
 */
static int device_suspend_late(struct device *dev, pm_message_t state)
{
	pm_callback_t callback = NULL;
	char *info = NULL;

	if (dev->pm_domain) {
		info = "late power domain ";
		callback = pm_late_early_op(&dev->pm_domain->ops, state);
	} else if (dev->type && dev->type->pm) {
		info = "late type ";
		callback = pm_late_early_op(dev->type->pm, state);
	} else if (dev->class && dev->class->pm) {
		info = "late class ";
		callback = pm_late_early_op(dev->class->pm, state);
	} else if (dev->bus && dev->bus->pm) {
		info = "late bus ";
		callback = pm_late_early_op(dev->bus->pm, state);
	}

	if (!callback && dev->driver && dev->driver->pm) {
		info = "late driver ";
		callback = pm_late_early_op(dev->driver->pm, state);
	}

	return dpm_run_callback(callback, dev, state, info);
}

/**
 * dpm_suspend_late - Execute "late suspend" callbacks for all devices.
 * @state: PM transition of the system being carried out.
 */
static int dpm_suspend_late(pm_message_t state)
{
	ktime_t starttime = ktime_get();
	int error = 0;

	mutex_lock(&dpm_list_mtx);
	while (!list_empty(&dpm_suspended_list)) {
		struct device *dev = to_device(dpm_suspended_list.prev);

		get_device(dev);
		mutex_unlock(&dpm_list_mtx);

		error = device_suspend_late(dev, state);

		mutex_lock(&dpm_list_mtx);
		if (error) {
			pm_dev_err(dev, state, " late", error);
			suspend_stats.failed_suspend_late++;
			dpm_save_failed_step(SUSPEND_SUSPEND_LATE);
			dpm_save_failed_dev(dev_name(dev));
			put_device(dev);
			break;
		}
		if (!list_empty(&dev->power.entry))
			list_move(&dev->power.entry, &dpm_late_early_list);
		put_device(dev);
	}
	mutex_unlock(&dpm_list_mtx);
	if (error)
		dpm_resume_early(resume_event(state));
	else
		dpm_show_time(starttime, state, "late");

	return error;
}

/**
 * dpm_suspend_end - Execute "late" and "noirq" device suspend callbacks.
 * @state: PM transition of the system being carried out.
 */
int dpm_suspend_end(pm_message_t state)
{
	int error = dpm_suspend_late(state);
	if (error)
		return error;
<<<<<<< HEAD

	error = dpm_suspend_noirq(state);
	if (error) {
		dpm_resume_early(state);
		return error;
	}

=======

	error = dpm_suspend_noirq(state);
	if (error) {
		dpm_resume_early(resume_event(state));
		return error;
	}

>>>>>>> 3cebd793
	return 0;
}
EXPORT_SYMBOL_GPL(dpm_suspend_end);

/**
 * legacy_suspend - Execute a legacy (bus or class) suspend callback for device.
 * @dev: Device to suspend.
 * @state: PM transition of the system being carried out.
 * @cb: Suspend callback to execute.
 */
static int legacy_suspend(struct device *dev, pm_message_t state,
			  int (*cb)(struct device *dev, pm_message_t state))
{
	int error;
	ktime_t calltime;

	calltime = initcall_debug_start(dev);

	error = cb(dev, state);
	suspend_report_result(cb, error);

	initcall_debug_report(dev, calltime, error);

	return error;
}

/**
 * device_suspend - Execute "suspend" callbacks for given device.
 * @dev: Device to handle.
 * @state: PM transition of the system being carried out.
 * @async: If true, the device is being suspended asynchronously.
 */
static int __device_suspend(struct device *dev, pm_message_t state, bool async)
{
	pm_callback_t callback = NULL;
	char *info = NULL;
	int error = 0;
	struct timer_list timer;
	struct dpm_drv_wd_data data;

	dpm_wait_for_children(dev, async);

	if (async_error)
		goto Complete;

	/*
	 * If a device configured to wake up the system from sleep states
	 * has been suspended at run time and there's a resume request pending
	 * for it, this is equivalent to the device signaling wakeup, so the
	 * system suspend operation should be aborted.
	 */
	if (pm_runtime_barrier(dev) && device_may_wakeup(dev))
		pm_wakeup_event(dev, 0);

	if (pm_wakeup_pending()) {
		async_error = -EBUSY;
		goto Complete;
	}

	data.dev = dev;
	data.tsk = get_current();
	init_timer_on_stack(&timer);
	timer.expires = jiffies + HZ * 12;
	timer.function = dpm_drv_timeout;
	timer.data = (unsigned long)&data;
	add_timer(&timer);

	device_lock(dev);

	if (dev->pm_domain) {
		info = "power domain ";
		callback = pm_op(&dev->pm_domain->ops, state);
		goto Run;
	}

	if (dev->type && dev->type->pm) {
		info = "type ";
		callback = pm_op(dev->type->pm, state);
		goto Run;
	}

	if (dev->class) {
		if (dev->class->pm) {
			info = "class ";
			callback = pm_op(dev->class->pm, state);
			goto Run;
		} else if (dev->class->suspend) {
			pm_dev_dbg(dev, state, "legacy class ");
			error = legacy_suspend(dev, state, dev->class->suspend);
			goto End;
		}
	}

	if (dev->bus) {
		if (dev->bus->pm) {
			info = "bus ";
			callback = pm_op(dev->bus->pm, state);
		} else if (dev->bus->suspend) {
			pm_dev_dbg(dev, state, "legacy bus ");
			error = legacy_suspend(dev, state, dev->bus->suspend);
			goto End;
		}
	}

 Run:
	if (!callback && dev->driver && dev->driver->pm) {
		info = "driver ";
		callback = pm_op(dev->driver->pm, state);
	}

	error = dpm_run_callback(callback, dev, state, info);

 End:
	if (!error) {
		dev->power.is_suspended = true;
		if (dev->power.wakeup_path
		    && dev->parent && !dev->parent->power.ignore_children)
			dev->parent->power.wakeup_path = true;
	}

	device_unlock(dev);

<<<<<<< HEAD
	del_timer_sync(&timer);
	destroy_timer_on_stack(&timer);

=======
>>>>>>> 3cebd793
 Complete:
	complete_all(&dev->power.completion);

	if (error)
		async_error = error;
	else if (dev->power.is_suspended)
		__pm_runtime_disable(dev, false);

	return error;
}

static void async_suspend(void *data, async_cookie_t cookie)
{
	struct device *dev = (struct device *)data;
	int error;

	error = __device_suspend(dev, pm_transition, true);
	if (error) {
		dpm_save_failed_dev(dev_name(dev));
		pm_dev_err(dev, pm_transition, " async", error);
	}

	put_device(dev);
}

static int device_suspend(struct device *dev)
{
	INIT_COMPLETION(dev->power.completion);

	if (pm_async_enabled && dev->power.async_suspend) {
		get_device(dev);
		async_schedule(async_suspend, dev);
		return 0;
	}

	return __device_suspend(dev, pm_transition, false);
}

/**
 * dpm_suspend - Execute "suspend" callbacks for all non-sysdev devices.
 * @state: PM transition of the system being carried out.
 */
int dpm_suspend(pm_message_t state)
{
	ktime_t starttime = ktime_get();
	int error = 0;

	might_sleep();

	mutex_lock(&dpm_list_mtx);
	pm_transition = state;
	async_error = 0;
	while (!list_empty(&dpm_prepared_list)) {
		struct device *dev = to_device(dpm_prepared_list.prev);

		get_device(dev);
		mutex_unlock(&dpm_list_mtx);

		error = device_suspend(dev);

		mutex_lock(&dpm_list_mtx);
		if (error) {
			pm_dev_err(dev, state, "", error);
			dpm_save_failed_dev(dev_name(dev));
			put_device(dev);
			break;
		}
		if (!list_empty(&dev->power.entry))
			list_move(&dev->power.entry, &dpm_suspended_list);
		put_device(dev);
		if (async_error)
			break;
	}
	mutex_unlock(&dpm_list_mtx);
	async_synchronize_full();
	if (!error)
		error = async_error;
	if (error) {
		suspend_stats.failed_suspend++;
		dpm_save_failed_step(SUSPEND_SUSPEND);
	} else
		dpm_show_time(starttime, state, NULL);
	return error;
}

/**
 * device_prepare - Prepare a device for system power transition.
 * @dev: Device to handle.
 * @state: PM transition of the system being carried out.
 *
 * Execute the ->prepare() callback(s) for given device.  No new children of the
 * device may be registered after this function has returned.
 */
static int device_prepare(struct device *dev, pm_message_t state)
{
	int (*callback)(struct device *) = NULL;
	char *info = NULL;
	int error = 0;

	/*
	 * If a device's parent goes into runtime suspend at the wrong time,
	 * it won't be possible to resume the device.  To prevent this we
	 * block runtime suspend here, during the prepare phase, and allow
	 * it again during the complete phase.
	 */
	pm_runtime_get_noresume(dev);

	device_lock(dev);

	dev->power.wakeup_path = device_may_wakeup(dev);

	if (dev->pm_domain) {
		info = "preparing power domain ";
		callback = dev->pm_domain->ops.prepare;
	} else if (dev->type && dev->type->pm) {
		info = "preparing type ";
		callback = dev->type->pm->prepare;
	} else if (dev->class && dev->class->pm) {
		info = "preparing class ";
		callback = dev->class->pm->prepare;
	} else if (dev->bus && dev->bus->pm) {
		info = "preparing bus ";
		callback = dev->bus->pm->prepare;
	}

	if (!callback && dev->driver && dev->driver->pm) {
		info = "preparing driver ";
		callback = dev->driver->pm->prepare;
	}

	if (callback) {
		error = callback(dev);
		suspend_report_result(callback, error);
	}

	device_unlock(dev);

	/*
	 * If failed prepare, should allow runtime suspend again because
	 * the complete phase of this device is never invoked
	 */
	if (error)
		pm_runtime_put_sync(dev);

	return error;
}

/**
 * dpm_prepare - Prepare all non-sysdev devices for a system PM transition.
 * @state: PM transition of the system being carried out.
 *
 * Execute the ->prepare() callback(s) for all devices.
 */
int dpm_prepare(pm_message_t state)
{
	int error = 0;

	might_sleep();

	mutex_lock(&dpm_list_mtx);
	while (!list_empty(&dpm_list)) {
		struct device *dev = to_device(dpm_list.next);

		get_device(dev);
		mutex_unlock(&dpm_list_mtx);

		error = device_prepare(dev, state);

		mutex_lock(&dpm_list_mtx);
		if (error) {
			if (error == -EAGAIN) {
				put_device(dev);
				error = 0;
				continue;
			}
			printk(KERN_INFO "PM: Device %s not prepared "
				"for power transition: code %d\n",
				dev_name(dev), error);
			put_device(dev);
			break;
		}
		dev->power.is_prepared = true;
		if (!list_empty(&dev->power.entry))
			list_move_tail(&dev->power.entry, &dpm_prepared_list);
		put_device(dev);
	}
	mutex_unlock(&dpm_list_mtx);
	return error;
}

/**
 * dpm_suspend_start - Prepare devices for PM transition and suspend them.
 * @state: PM transition of the system being carried out.
 *
 * Prepare all non-sysdev devices for system PM transition and execute "suspend"
 * callbacks for them.
 */
int dpm_suspend_start(pm_message_t state)
{
	int error;

	error = dpm_prepare(state);
	if (error) {
		suspend_stats.failed_prepare++;
		dpm_save_failed_step(SUSPEND_PREPARE);
	} else
		error = dpm_suspend(state);
	return error;
}
EXPORT_SYMBOL_GPL(dpm_suspend_start);

void __suspend_report_result(const char *function, void *fn, int ret)
{
	if (ret)
		printk(KERN_ERR "%s(): %pF returns %d\n", function, fn, ret);
}
EXPORT_SYMBOL_GPL(__suspend_report_result);

/**
 * device_pm_wait_for_dev - Wait for suspend/resume of a device to complete.
 * @dev: Device to wait for.
 * @subordinate: Device that needs to wait for @dev.
 */
int device_pm_wait_for_dev(struct device *subordinate, struct device *dev)
{
	dpm_wait(dev, subordinate->power.async_suspend);
	return async_error;
}
EXPORT_SYMBOL_GPL(device_pm_wait_for_dev);<|MERGE_RESOLUTION|>--- conflicted
+++ resolved
@@ -1009,15 +1009,6 @@
 	int error = dpm_suspend_late(state);
 	if (error)
 		return error;
-<<<<<<< HEAD
-
-	error = dpm_suspend_noirq(state);
-	if (error) {
-		dpm_resume_early(state);
-		return error;
-	}
-
-=======
 
 	error = dpm_suspend_noirq(state);
 	if (error) {
@@ -1025,7 +1016,6 @@
 		return error;
 	}
 
->>>>>>> 3cebd793
 	return 0;
 }
 EXPORT_SYMBOL_GPL(dpm_suspend_end);
@@ -1148,12 +1138,9 @@
 
 	device_unlock(dev);
 
-<<<<<<< HEAD
 	del_timer_sync(&timer);
 	destroy_timer_on_stack(&timer);
 
-=======
->>>>>>> 3cebd793
  Complete:
 	complete_all(&dev->power.completion);
 
