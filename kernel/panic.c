--- conflicted
+++ resolved
@@ -92,14 +92,6 @@
 	local_irq_disable();
 
 	/*
-	 * Disable local interrupts. This will prevent panic_smp_self_stop
-	 * from deadlocking the first cpu that invokes the panic, since
-	 * there is nothing to prevent an interrupt handler (that runs
-	 * after the panic_lock is acquired) from invoking panic again.
-	 */
-	local_irq_disable();
-
-	/*
 	 * It's possible to come here directly from a panic-assertion and
 	 * not have preempt disabled. Some functions called from here want
 	 * preempt to be disabled. No point enabling it later though...
@@ -140,15 +132,10 @@
 	 */
 	crash_kexec(NULL);
 
-<<<<<<< HEAD
-	kmsg_dump(KMSG_DUMP_PANIC);
-
 	/* print last_kmsg even after console suspend */
 	if (is_console_suspended())
 		resume_console();
 
-=======
->>>>>>> 3cebd793
 	/*
 	 * Note smp_send_stop is the usual smp shutdown function, which
 	 * unfortunately means it may not be hardened to work in a panic
