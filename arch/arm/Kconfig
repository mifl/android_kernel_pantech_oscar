--- conflicted
+++ resolved
@@ -1444,7 +1444,16 @@
 	  on systems with an outer cache, the store buffer is drained
 	  explicitly.
 
-<<<<<<< HEAD
+config ARM_ERRATA_775420
+       bool "ARM errata: A data cache maintenance operation which aborts, might lead to deadlock"
+       depends on CPU_V7
+       help
+	 This option enables the workaround for the 775420 Cortex-A9 (r2p2,
+	 r2p6,r2p8,r2p10,r3p0) erratum. In case a date cache maintenance
+	 operation aborts with MMU exception, it might cause the processor
+	 to deadlock. This workaround puts DSB before executing ISB if
+	 an abort may occur on cache maintenance.
+
 config KSAPI
         tristate "KSAPI support (EXPERIMENTAL)"
 	depends on ARCH_MSM_SCORPION || ARCH_MSM_KRAIT
@@ -1456,17 +1465,6 @@
           counter statistics. It can monitor the counter statistics for
           Scorpion processor supported hardware performance counters on a per
           thread basis or AXI counters on an overall system basis.
-=======
-config ARM_ERRATA_775420
-       bool "ARM errata: A data cache maintenance operation which aborts, might lead to deadlock"
-       depends on CPU_V7
-       help
-	 This option enables the workaround for the 775420 Cortex-A9 (r2p2,
-	 r2p6,r2p8,r2p10,r3p0) erratum. In case a date cache maintenance
-	 operation aborts with MMU exception, it might cause the processor
-	 to deadlock. This workaround puts DSB before executing ISB if
-	 an abort may occur on cache maintenance.
->>>>>>> 3cebd793
 
 endmenu
 
