#undef DEBUG

/*
 * ARM performance counter support.
 *
 * Copyright (C) 2009 picoChip Designs, Ltd., Jamie Iles
 * Copyright (C) 2010 ARM Ltd., Will Deacon <will.deacon@arm.com>
 *
 * This code is based on the sparc64 perf event code, which is in turn based
 * on the x86 code. Callchain code is based on the ARM OProfile backtrace
 * code.
 */
#define pr_fmt(fmt) "hw perfevents: " fmt

#include <linux/bitmap.h>
#include <linux/interrupt.h>
#include <linux/kernel.h>
#include <linux/export.h>
#include <linux/perf_event.h>
#include <linux/platform_device.h>
#include <linux/spinlock.h>
#include <linux/uaccess.h>
#include <linux/irq.h>

#include <asm/cputype.h>
#include <asm/irq.h>
#include <asm/irq_regs.h>
#include <asm/pmu.h>
#include <asm/stacktrace.h>

#include <linux/cpu_pm.h>

/*
 * ARMv6 supports a maximum of 3 events, starting from index 0. If we add
 * another platform that supports more, we need to increase this to be the
 * largest of all platforms.
 *
 * ARMv7 supports up to 32 events:
 *  cycle counter CCNT + 31 events counters CNT0..30.
 *  Cortex-A8 has 1+4 counters, Cortex-A9 has 1+6 counters.
 */
#define ARMPMU_MAX_HWEVENTS		32

static DEFINE_PER_CPU(u32, from_idle);
static DEFINE_PER_CPU(struct perf_event * [ARMPMU_MAX_HWEVENTS], hw_events);
static DEFINE_PER_CPU(unsigned long [BITS_TO_LONGS(ARMPMU_MAX_HWEVENTS)], used_mask);
static DEFINE_PER_CPU(struct pmu_hw_events, cpu_hw_events);

#define to_arm_pmu(p) (container_of(p, struct arm_pmu, pmu))

/* Set at runtime when we know what CPU type we are. */
static struct arm_pmu *cpu_pmu;

enum arm_perf_pmu_ids
armpmu_get_pmu_id(void)
{
	int id = -ENODEV;

	if (cpu_pmu != NULL)
		id = cpu_pmu->id;

	return id;
}
EXPORT_SYMBOL_GPL(armpmu_get_pmu_id);

int perf_num_counters(void)
{
	int max_events = 0;

	if (cpu_pmu != NULL)
		max_events = cpu_pmu->num_events;

	return max_events;
}
EXPORT_SYMBOL_GPL(perf_num_counters);

#define HW_OP_UNSUPPORTED		0xFFFF

#define C(_x) \
	PERF_COUNT_HW_CACHE_##_x

#define CACHE_OP_UNSUPPORTED		0xFFFF

static int
armpmu_map_cache_event(unsigned (*cache_map)
				      [PERF_COUNT_HW_CACHE_MAX]
				      [PERF_COUNT_HW_CACHE_OP_MAX]
				      [PERF_COUNT_HW_CACHE_RESULT_MAX],
		       u64 config)
{
	unsigned int cache_type, cache_op, cache_result, ret;

	cache_type = (config >>  0) & 0xff;
	if (cache_type >= PERF_COUNT_HW_CACHE_MAX)
		return -EINVAL;

	cache_op = (config >>  8) & 0xff;
	if (cache_op >= PERF_COUNT_HW_CACHE_OP_MAX)
		return -EINVAL;

	cache_result = (config >> 16) & 0xff;
	if (cache_result >= PERF_COUNT_HW_CACHE_RESULT_MAX)
		return -EINVAL;

	ret = (int)(*cache_map)[cache_type][cache_op][cache_result];

	if (ret == CACHE_OP_UNSUPPORTED)
		return -ENOENT;

	return ret;
}

static int
armpmu_map_event(const unsigned (*event_map)[PERF_COUNT_HW_MAX], u64 config)
{
	int mapping;

	if (config >= PERF_COUNT_HW_MAX)
		return -ENOENT;

	mapping = (*event_map)[config];
	return mapping == HW_OP_UNSUPPORTED ? -ENOENT : mapping;
}

static int
armpmu_map_raw_event(u32 raw_event_mask, u64 config)
{
	return (int)(config & raw_event_mask);
}

static int map_cpu_event(struct perf_event *event,
			 const unsigned (*event_map)[PERF_COUNT_HW_MAX],
			 unsigned (*cache_map)
					[PERF_COUNT_HW_CACHE_MAX]
					[PERF_COUNT_HW_CACHE_OP_MAX]
					[PERF_COUNT_HW_CACHE_RESULT_MAX],
			 u32 raw_event_mask)
{
	u64 config = event->attr.config;

	switch (event->attr.type) {
	case PERF_TYPE_HARDWARE:
		return armpmu_map_event(event_map, config);
	case PERF_TYPE_HW_CACHE:
		return armpmu_map_cache_event(cache_map, config);
	case PERF_TYPE_RAW:
		return armpmu_map_raw_event(raw_event_mask, config);
	}

	return -ENOENT;
}

int
armpmu_event_set_period(struct perf_event *event,
			struct hw_perf_event *hwc,
			int idx)
{
	struct arm_pmu *armpmu = to_arm_pmu(event->pmu);
	s64 left = local64_read(&hwc->period_left);
	s64 period = hwc->sample_period;
	int ret = 0;

	if (unlikely(left <= -period)) {
		left = period;
		local64_set(&hwc->period_left, left);
		hwc->last_period = period;
		ret = 1;
	}

	if (unlikely(left <= 0)) {
		left += period;
		local64_set(&hwc->period_left, left);
		hwc->last_period = period;
		ret = 1;
	}

	if (left > (s64)armpmu->max_period)
		left = armpmu->max_period;

	local64_set(&hwc->prev_count, (u64)-left);

	armpmu->write_counter(idx, (u64)(-left) & 0xffffffff);

	perf_event_update_userpage(event);

	return ret;
}

u64
armpmu_event_update(struct perf_event *event,
		    struct hw_perf_event *hwc,
		    int idx)
{
	struct arm_pmu *armpmu = to_arm_pmu(event->pmu);
	u64 delta, prev_raw_count, new_raw_count;

again:
	prev_raw_count = local64_read(&hwc->prev_count);
	new_raw_count = armpmu->read_counter(idx);

	if (local64_cmpxchg(&hwc->prev_count, prev_raw_count,
			     new_raw_count) != prev_raw_count)
		goto again;

	delta = (new_raw_count - prev_raw_count) & armpmu->max_period;

	local64_add(delta, &event->count);
	local64_sub(delta, &hwc->period_left);

	return new_raw_count;
}

static void
armpmu_read(struct perf_event *event)
{
	struct hw_perf_event *hwc = &event->hw;

	/* Don't read disabled counters! */
	if (hwc->idx < 0)
		return;

	armpmu_event_update(event, hwc, hwc->idx);
}

static void
armpmu_stop(struct perf_event *event, int flags)
{
	struct arm_pmu *armpmu = to_arm_pmu(event->pmu);
	struct hw_perf_event *hwc = &event->hw;

	/*
	 * ARM pmu always has to update the counter, so ignore
	 * PERF_EF_UPDATE, see comments in armpmu_start().
	 */
	if (!(hwc->state & PERF_HES_STOPPED)) {
		armpmu->disable(hwc, hwc->idx);
		barrier(); /* why? */
		armpmu_event_update(event, hwc, hwc->idx);
		hwc->state |= PERF_HES_STOPPED | PERF_HES_UPTODATE;
	}
}

static void
armpmu_start(struct perf_event *event, int flags)
{
	struct arm_pmu *armpmu = to_arm_pmu(event->pmu);
	struct hw_perf_event *hwc = &event->hw;

	/*
	 * ARM pmu always has to reprogram the period, so ignore
	 * PERF_EF_RELOAD, see the comment below.
	 */
	if (flags & PERF_EF_RELOAD)
		WARN_ON_ONCE(!(hwc->state & PERF_HES_UPTODATE));

	hwc->state = 0;
	/*
	 * Set the period again. Some counters can't be stopped, so when we
	 * were stopped we simply disabled the IRQ source and the counter
	 * may have been left counting. If we don't do this step then we may
	 * get an interrupt too soon or *way* too late if the overflow has
	 * happened since disabling.
	 */
	armpmu_event_set_period(event, hwc, hwc->idx);
	armpmu->enable(hwc, hwc->idx, event->cpu);
}

static void
armpmu_del(struct perf_event *event, int flags)
{
	struct arm_pmu *armpmu = to_arm_pmu(event->pmu);
	struct pmu_hw_events *hw_events = armpmu->get_hw_events();
	struct hw_perf_event *hwc = &event->hw;
	int idx = hwc->idx;

	WARN_ON(idx < 0);

	armpmu_stop(event, PERF_EF_UPDATE);
	hw_events->events[idx] = NULL;
	clear_bit(idx, hw_events->used_mask);

	/* Clear event constraints. */
	if (armpmu->clear_event_constraints)
		armpmu->clear_event_constraints(event);

	perf_event_update_userpage(event);
}

static int
armpmu_add(struct perf_event *event, int flags)
{
	struct arm_pmu *armpmu = to_arm_pmu(event->pmu);
	struct pmu_hw_events *hw_events = armpmu->get_hw_events();
	struct hw_perf_event *hwc = &event->hw;
	int idx;
	int err = 0;

	perf_pmu_disable(event->pmu);
	/*
	 * Tests if event is constrained. If not sets it so that next
	 * collision can be detected.
	 */
	if (armpmu->test_set_event_constraints)
		if (armpmu->test_set_event_constraints(event) < 0) {
			pr_err("Event: %llx failed constraint check.\n",
					event->attr.config);
			event->state = PERF_EVENT_STATE_OFF;
			goto out;
		}

	/* If we don't have a space for the counter then finish early. */
	idx = armpmu->get_event_idx(hw_events, hwc);
	if (idx < 0) {
		err = idx;
		goto out;
	}

	/*
	 * If there is an event in the counter we are going to use then make
	 * sure it is disabled.
	 */
	event->hw.idx = idx;
	armpmu->disable(hwc, idx);
	hw_events->events[idx] = event;

	hwc->state = PERF_HES_STOPPED | PERF_HES_UPTODATE;
	if (flags & PERF_EF_START)
		armpmu_start(event, PERF_EF_RELOAD);

	/* Propagate our changes to the userspace mapping. */
	perf_event_update_userpage(event);

out:
	perf_pmu_enable(event->pmu);
	return err;
}

static int
validate_event(struct pmu_hw_events *hw_events,
	       struct perf_event *event)
{
	struct arm_pmu *armpmu = to_arm_pmu(event->pmu);
	struct hw_perf_event fake_event = event->hw;
	struct pmu *leader_pmu = event->group_leader->pmu;

	if (is_software_event(event))
		return 1;

<<<<<<< HEAD
	if (event->pmu != leader_pmu || event->state <= PERF_EVENT_STATE_OFF)
=======
	if (event->pmu != leader_pmu || event->state < PERF_EVENT_STATE_OFF)
		return 1;

	if (event->state == PERF_EVENT_STATE_OFF && !event->attr.enable_on_exec)
>>>>>>> 3cebd793
		return 1;

	return armpmu->get_event_idx(hw_events, &fake_event) >= 0;
}

static int
validate_group(struct perf_event *event)
{
	struct perf_event *sibling, *leader = event->group_leader;
	struct pmu_hw_events fake_pmu;
	DECLARE_BITMAP(fake_used_mask, ARMPMU_MAX_HWEVENTS);

	/*
	 * Initialise the fake PMU. We only need to populate the
	 * used_mask for the purposes of validation.
	 */
	memset(fake_used_mask, 0, sizeof(fake_used_mask));
	fake_pmu.used_mask = fake_used_mask;

	if (!validate_event(&fake_pmu, leader))
		return -EINVAL;

	list_for_each_entry(sibling, &leader->sibling_list, group_entry) {
		if (!validate_event(&fake_pmu, sibling))
			return -EINVAL;
	}

	if (!validate_event(&fake_pmu, event))
		return -EINVAL;

	return 0;
}

static irqreturn_t armpmu_platform_irq(int irq, void *dev)
{
	struct arm_pmu *armpmu = (struct arm_pmu *) dev;
	struct platform_device *plat_device = armpmu->plat_device;
	struct arm_pmu_platdata *plat = dev_get_platdata(&plat_device->dev);

	return plat->handle_irq(irq, dev, armpmu->handle_irq);
}

int
armpmu_generic_request_irq(int irq, irq_handler_t *handle_irq)
{
        return request_irq(irq, *handle_irq,
                        IRQF_DISABLED | IRQF_NOBALANCING,
                        "armpmu", NULL);
}

void
armpmu_generic_free_irq(int irq)
{
        if (irq >= 0)
                free_irq(irq, NULL);
}

static void
armpmu_release_hardware(struct arm_pmu *armpmu)
{
	int i, irq, irqs;
	struct platform_device *pmu_device = armpmu->plat_device;

	irqs = min(pmu_device->num_resources, num_possible_cpus());

	for (i = 0; i < irqs; ++i) {
		if (!cpumask_test_and_clear_cpu(i, &armpmu->active_irqs))
			continue;
		irq = platform_get_irq(pmu_device, i);
		armpmu->free_pmu_irq(irq);
	}

	release_pmu(armpmu->type);
}

static int
armpmu_reserve_hardware(struct arm_pmu *armpmu)
{
	struct arm_pmu_platdata *plat;
	irq_handler_t handle_irq;
	int i, err, irq, irqs;
	struct platform_device *pmu_device = armpmu->plat_device;

	if (!pmu_device)
		return -ENODEV;

	err = reserve_pmu(armpmu->type);
	if (err) {
		pr_warning("unable to reserve pmu\n");
		return err;
	}

	plat = dev_get_platdata(&pmu_device->dev);
	if (plat && plat->handle_irq)
		handle_irq = armpmu_platform_irq;
	else
		handle_irq = armpmu->handle_irq;

	if (plat && plat->request_pmu_irq)
		armpmu->request_pmu_irq = plat->request_pmu_irq;
	else if (!armpmu->request_pmu_irq)
		armpmu->request_pmu_irq = armpmu_generic_request_irq;

	if (plat && plat->free_pmu_irq)
		armpmu->free_pmu_irq = plat->free_pmu_irq;
	else if (!armpmu->free_pmu_irq)
		armpmu->free_pmu_irq = armpmu_generic_free_irq;

	irqs = min(pmu_device->num_resources, num_possible_cpus());
	if (irqs < 1) {
		pr_err("no irqs for PMUs defined\n");
		return -ENODEV;
	}

	for (i = 0; i < irqs; ++i) {
		err = 0;
		irq = platform_get_irq(pmu_device, i);
		if (irq < 0)
			continue;

		/*
		 * If we have a single PMU interrupt that we can't shift,
		 * assume that we're running on a uniprocessor machine and
		 * continue. Otherwise, continue without this interrupt.
		 */
		if (irq_set_affinity(irq, cpumask_of(i)) && irqs > 1) {
			pr_warning("unable to set irq affinity (irq=%d, cpu=%u)\n",
				    irq, i);
			continue;
		}

		err = armpmu->request_pmu_irq(irq, &handle_irq);

                if (err) {
                        pr_warning("unable to request IRQ%d for %s perf "
                                "counters\n", irq, armpmu->name);

			armpmu_release_hardware(cpu_pmu);
                        return err;
                }

		cpumask_set_cpu(i, &armpmu->active_irqs);
	}

	return 0;
}

static void
hw_perf_event_destroy(struct perf_event *event)
{
	struct arm_pmu *armpmu = to_arm_pmu(event->pmu);
	atomic_t *active_events	 = &armpmu->active_events;
	struct mutex *pmu_reserve_mutex = &armpmu->reserve_mutex;

	if (atomic_dec_and_mutex_lock(active_events, pmu_reserve_mutex)) {
		armpmu_release_hardware(armpmu);
		mutex_unlock(pmu_reserve_mutex);
	}
}

static int
event_requires_mode_exclusion(struct perf_event_attr *attr)
{
	return attr->exclude_idle || attr->exclude_user ||
	       attr->exclude_kernel || attr->exclude_hv;
}

static int
__hw_perf_event_init(struct perf_event *event)
{
	struct arm_pmu *armpmu = to_arm_pmu(event->pmu);
	struct hw_perf_event *hwc = &event->hw;
	int mapping, err;

	mapping = armpmu->map_event(event);

	if (mapping < 0) {
		pr_debug("event %x:%llx not supported\n", event->attr.type,
			 event->attr.config);
		return mapping;
	}

	/*
	 * We don't assign an index until we actually place the event onto
	 * hardware. Use -1 to signify that we haven't decided where to put it
	 * yet. For SMP systems, each core has it's own PMU so we can't do any
	 * clever allocation or constraints checking at this point.
	 */
	hwc->idx		= -1;
	hwc->config_base	= 0;
	hwc->config		= 0;
	hwc->event_base		= 0;

	/*
	 * Check whether we need to exclude the counter from certain modes.
	 */
	if ((!armpmu->set_event_filter ||
	     armpmu->set_event_filter(hwc, &event->attr)) &&
	     event_requires_mode_exclusion(&event->attr)) {
		pr_debug("ARM performance counters do not support "
			 "mode exclusion\n");
		return -EPERM;
	}


	/*
	 * Store the event encoding into the config_base field.
	 */
	hwc->config_base	    |= (unsigned long)mapping;

	if (!hwc->sample_period) {
		/*
		 * For non-sampling runs, limit the sample_period to half
		 * of the counter width. That way, the new counter value
		 * is far less likely to overtake the previous one unless
		 * you have some serious IRQ latency issues.
		 */
		hwc->sample_period  = armpmu->max_period >> 1;
		hwc->last_period    = hwc->sample_period;
		local64_set(&hwc->period_left, hwc->sample_period);
	}

	err = 0;
	if (event->group_leader != event) {
		err = validate_group(event);
		if (err)
			return -EINVAL;
	}

	return err;
}

static int armpmu_event_init(struct perf_event *event)
{
	struct arm_pmu *armpmu = to_arm_pmu(event->pmu);
	int err = 0;
	atomic_t *active_events = &armpmu->active_events;

	/* does not support taken branch sampling */
	if (has_branch_stack(event))
		return -EOPNOTSUPP;

	if (armpmu->map_event(event) == -ENOENT)
		return -ENOENT;

	event->destroy = hw_perf_event_destroy;

	if (!atomic_inc_not_zero(active_events)) {
		mutex_lock(&armpmu->reserve_mutex);
		if (atomic_read(active_events) == 0)
			err = armpmu_reserve_hardware(armpmu);

		if (!err)
			atomic_inc(active_events);
		mutex_unlock(&armpmu->reserve_mutex);
	}

	if (err)
		return err;

	err = __hw_perf_event_init(event);
	if (err)
		hw_perf_event_destroy(event);

	return err;
}

static void armpmu_enable(struct pmu *pmu)
{
	struct arm_pmu *armpmu = to_arm_pmu(pmu);
	struct pmu_hw_events *hw_events = armpmu->get_hw_events();
	int enabled = bitmap_weight(hw_events->used_mask, armpmu->num_events);
	int idx;

	if (__get_cpu_var(from_idle)) {
		for (idx = 0; idx <= cpu_pmu->num_events; ++idx) {
			struct perf_event *event = hw_events->events[idx];

			if (!event)
				continue;

			armpmu->enable(&event->hw, idx, event->cpu);
		}

		/* Reset bit so we don't needlessly re-enable counters.*/
		__get_cpu_var(from_idle) = 0;
	}

	/* So we don't start the PMU before enabling counters after idle. */
	barrier();

	if (enabled)
		armpmu->start();
}

static void armpmu_disable(struct pmu *pmu)
{
	struct arm_pmu *armpmu = to_arm_pmu(pmu);
	armpmu->stop();
}

static void armpmu_init(struct arm_pmu *armpmu)
{
	atomic_set(&armpmu->active_events, 0);
	mutex_init(&armpmu->reserve_mutex);

	armpmu->pmu.pmu_enable = armpmu_enable;
	armpmu->pmu.pmu_disable = armpmu_disable;
	armpmu->pmu.event_init = armpmu_event_init;
	armpmu->pmu.add = armpmu_add;
	armpmu->pmu.del = armpmu_del;
	armpmu->pmu.start = armpmu_start;
	armpmu->pmu.stop = armpmu_stop;
	armpmu->pmu.read = armpmu_read;
}

int armpmu_register(struct arm_pmu *armpmu, char *name, int type)
{
	armpmu_init(armpmu);
	return perf_pmu_register(&armpmu->pmu, name, type);
}

/* Include the PMU-specific implementations. */
#include "perf_event_xscale.c"
#include "perf_event_v6.c"
#include "perf_event_v7.c"
#include "perf_event_msm_krait.c"
#include "perf_event_msm.c"

/*
 * Ensure the PMU has sane values out of reset.
 * This requires SMP to be available, so exists as a separate initcall.
 */
static int __init
cpu_pmu_reset(void)
{
	if (cpu_pmu && cpu_pmu->reset)
		return on_each_cpu(cpu_pmu->reset, NULL, 1);
	return 0;
}
arch_initcall(cpu_pmu_reset);

/*
 * PMU platform driver and devicetree bindings.
 */
static struct of_device_id armpmu_of_device_ids[] = {
	{.compatible = "arm,cortex-a9-pmu"},
	{.compatible = "arm,cortex-a8-pmu"},
	{.compatible = "arm,arm1136-pmu"},
	{.compatible = "arm,arm1176-pmu"},
	{},
};

static struct platform_device_id armpmu_plat_device_ids[] = {
	{.name = "cpu-arm-pmu"},
	{},
};

static int __devinit armpmu_device_probe(struct platform_device *pdev)
{
	if (!cpu_pmu)
		return -ENODEV;

	cpu_pmu->plat_device = pdev;
	return 0;
}

static struct platform_driver armpmu_driver = {
	.driver		= {
		.name	= "cpu-arm-pmu",
		.of_match_table = armpmu_of_device_ids,
	},
	.probe		= armpmu_device_probe,
	.id_table	= armpmu_plat_device_ids,
};

static int __init register_pmu_driver(void)
{
	return platform_driver_register(&armpmu_driver);
}
device_initcall(register_pmu_driver);

static struct pmu_hw_events *armpmu_get_cpu_events(void)
{
	return &__get_cpu_var(cpu_hw_events);
}

static void __init cpu_pmu_init(struct arm_pmu *armpmu)
{
	int cpu;
	for_each_possible_cpu(cpu) {
		struct pmu_hw_events *events = &per_cpu(cpu_hw_events, cpu);
		events->events = per_cpu(hw_events, cpu);
		events->used_mask = per_cpu(used_mask, cpu);
		raw_spin_lock_init(&events->pmu_lock);
	}
	armpmu->get_hw_events = armpmu_get_cpu_events;
	armpmu->type = ARM_PMU_DEVICE_CPU;
}

static int cpu_has_active_perf(void)
{
	struct pmu_hw_events *hw_events;
	int enabled;

	if (!cpu_pmu)
		return 0;

	hw_events = cpu_pmu->get_hw_events();
	enabled = bitmap_weight(hw_events->used_mask, cpu_pmu->num_events);

	if (enabled)
		/*Even one event's existence is good enough.*/
		return 1;

	return 0;
}

void enable_irq_callback(void *info)
{
	int irq = *(unsigned int *)info;
	enable_percpu_irq(irq, IRQ_TYPE_EDGE_RISING);
}

void disable_irq_callback(void *info)
{
	int irq = *(unsigned int *)info;
	disable_percpu_irq(irq);
}

/*
 * PMU hardware loses all context when a CPU goes offline.
 * When a CPU is hotplugged back in, since some hardware registers are
 * UNKNOWN at reset, the PMU must be explicitly reset to avoid reading
 * junk values out of them.
 */
static int __cpuinit pmu_cpu_notify(struct notifier_block *b,
					unsigned long action, void *hcpu)
{
	int irq;

	if (cpu_has_active_perf()) {
		switch ((action & ~CPU_TASKS_FROZEN)) {

		case CPU_DOWN_PREPARE:
			/*
			 * If this is on a multicore CPU, we need
			 * to disarm the PMU IRQ before disappearing.
			 */
			if (cpu_pmu &&
				cpu_pmu->plat_device->dev.platform_data) {
				irq = platform_get_irq(cpu_pmu->plat_device, 0);
				smp_call_function_single((int)hcpu,
						disable_irq_callback, &irq, 1);
			}
			return NOTIFY_DONE;

		case CPU_UP_PREPARE:
			/*
			 * If this is on a multicore CPU, we need
			 * to arm the PMU IRQ before appearing.
			 */
			if (cpu_pmu &&
				cpu_pmu->plat_device->dev.platform_data) {
				irq = platform_get_irq(cpu_pmu->plat_device, 0);
				smp_call_function_single((int)hcpu,
						enable_irq_callback, &irq, 1);
			}
			return NOTIFY_DONE;

		case CPU_STARTING:
			if (cpu_pmu && cpu_pmu->reset) {
				cpu_pmu->reset(NULL);
				return NOTIFY_OK;
			}
		default:
			return NOTIFY_DONE;
		}
	}

	if ((action & ~CPU_TASKS_FROZEN) != CPU_STARTING)
		return NOTIFY_DONE;

	return NOTIFY_OK;
}

static void armpmu_update_counters(void)
{
	struct pmu_hw_events *hw_events;
	int idx;

	if (!cpu_pmu)
		return;

	hw_events = cpu_pmu->get_hw_events();

	for (idx = 0; idx <= cpu_pmu->num_events; ++idx) {
		struct perf_event *event = hw_events->events[idx];

		if (!event)
			continue;

		armpmu_read(event);
	}
}

static struct notifier_block __cpuinitdata pmu_cpu_notifier = {
	.notifier_call = pmu_cpu_notify,
};

/*TODO: Unify with pending patch from ARM */
static int perf_cpu_pm_notifier(struct notifier_block *self, unsigned long cmd,
		void *v)
{
	switch (cmd) {
	case CPU_PM_ENTER:
		if (cpu_has_active_perf()) {
			armpmu_update_counters();
			perf_pmu_disable(&cpu_pmu->pmu);
		}
		break;

	case CPU_PM_ENTER_FAILED:
	case CPU_PM_EXIT:
		if (cpu_has_active_perf() && cpu_pmu->reset) {
			/*
			 * Flip this bit so armpmu_enable knows it needs
			 * to re-enable active counters.
			 */
			__get_cpu_var(from_idle) = 1;
			cpu_pmu->reset(NULL);
			perf_pmu_enable(&cpu_pmu->pmu);
		}
		break;
	}

	return NOTIFY_OK;
}

static struct notifier_block perf_cpu_pm_notifier_block = {
	.notifier_call = perf_cpu_pm_notifier,
};

/*
 * CPU PMU identification and registration.
 */
static int __init
init_hw_perf_events(void)
{
	unsigned long cpuid = read_cpuid_id();
	unsigned long implementor = (cpuid & 0xFF000000) >> 24;
	unsigned long part_number = (cpuid & 0xFFF0);

	/* ARM Ltd CPUs. */
	if (0x41 == implementor) {
		switch (part_number) {
		case 0xB360:	/* ARM1136 */
		case 0xB560:	/* ARM1156 */
		case 0xB760:	/* ARM1176 */
			cpu_pmu = armv6pmu_init();
			break;
		case 0xB020:	/* ARM11mpcore */
			cpu_pmu = armv6mpcore_pmu_init();
			break;
		case 0xC080:	/* Cortex-A8 */
			cpu_pmu = armv7_a8_pmu_init();
			break;
		case 0xC090:	/* Cortex-A9 */
			cpu_pmu = armv7_a9_pmu_init();
			break;
		case 0xC050:	/* Cortex-A5 */
			cpu_pmu = armv7_a5_pmu_init();
			break;
		case 0xC0F0:	/* Cortex-A15 */
			cpu_pmu = armv7_a15_pmu_init();
			break;
		case 0xC070:	/* Cortex-A7 */
			cpu_pmu = armv7_a7_pmu_init();
			break;
		}
	/* Intel CPUs [xscale]. */
	} else if (0x69 == implementor) {
		part_number = (cpuid >> 13) & 0x7;
		switch (part_number) {
		case 1:
			cpu_pmu = xscale1pmu_init();
			break;
		case 2:
			cpu_pmu = xscale2pmu_init();
			break;
		}
	/* Qualcomm CPUs */
	} else if (0x51 == implementor) {
		switch (part_number) {
		case 0x00F0:    /* 8x50 & 7x30*/
			cpu_pmu = armv7_scorpion_pmu_init();
			break;
		case 0x02D0:    /* 8x60 */
//			fabricmon_pmu_init();
			cpu_pmu = armv7_scorpionmp_pmu_init();
			break;
		case 0x0490:    /* 8960 sim */
		case 0x04D0:    /* 8960 */
		case 0x06F0:    /* 8064 */
//			fabricmon_pmu_init();
			cpu_pmu = armv7_krait_pmu_init();
			break;
		}
	}


	if (cpu_pmu) {
		pr_info("enabled with %s PMU driver, %d counters available\n",
			cpu_pmu->name, cpu_pmu->num_events);
		cpu_pmu_init(cpu_pmu);
		register_cpu_notifier(&pmu_cpu_notifier);
		armpmu_register(cpu_pmu, "cpu", PERF_TYPE_RAW);
		cpu_pm_register_notifier(&perf_cpu_pm_notifier_block);
	} else {
		pr_info("no hardware support available\n");
	}

	return 0;
}
early_initcall(init_hw_perf_events);

/*
 * Callchain handling code.
 */

/*
 * The registers we're interested in are at the end of the variable
 * length saved register structure. The fp points at the end of this
 * structure so the address of this struct is:
 * (struct frame_tail *)(xxx->fp)-1
 *
 * This code has been adapted from the ARM OProfile support.
 */
struct frame_tail {
	struct frame_tail __user *fp;
	unsigned long sp;
	unsigned long lr;
} __attribute__((packed));

/*
 * Get the return address for a single stackframe and return a pointer to the
 * next frame tail.
 */
static struct frame_tail __user *
user_backtrace(struct frame_tail __user *tail,
	       struct perf_callchain_entry *entry)
{
	struct frame_tail buftail;

	/* Also check accessibility of one struct frame_tail beyond */
	if (!access_ok(VERIFY_READ, tail, sizeof(buftail)))
		return NULL;
	if (__copy_from_user_inatomic(&buftail, tail, sizeof(buftail)))
		return NULL;

	perf_callchain_store(entry, buftail.lr);

	/*
	 * Frame pointers should strictly progress back up the stack
	 * (towards higher addresses).
	 */
	if (tail + 1 >= buftail.fp)
		return NULL;

	return buftail.fp - 1;
}

void
perf_callchain_user(struct perf_callchain_entry *entry, struct pt_regs *regs)
{
	struct frame_tail __user *tail;


	perf_callchain_store(entry, regs->ARM_pc);
	tail = (struct frame_tail __user *)regs->ARM_fp - 1;

	while ((entry->nr < PERF_MAX_STACK_DEPTH) &&
	       tail && !((unsigned long)tail & 0x3))
		tail = user_backtrace(tail, entry);
}

/*
 * Gets called by walk_stackframe() for every stackframe. This will be called
 * whist unwinding the stackframe and is like a subroutine return so we use
 * the PC.
 */
static int
callchain_trace(struct stackframe *fr,
		void *data)
{
	struct perf_callchain_entry *entry = data;
	perf_callchain_store(entry, fr->pc);
	return 0;
}

void
perf_callchain_kernel(struct perf_callchain_entry *entry, struct pt_regs *regs)
{
	struct stackframe fr;

	fr.fp = regs->ARM_fp;
	fr.sp = regs->ARM_sp;
	fr.lr = regs->ARM_lr;
	fr.pc = regs->ARM_pc;
	walk_stackframe(&fr, callchain_trace, entry);
}<|MERGE_RESOLUTION|>--- conflicted
+++ resolved
@@ -346,14 +346,10 @@
 	if (is_software_event(event))
 		return 1;
 
-<<<<<<< HEAD
-	if (event->pmu != leader_pmu || event->state <= PERF_EVENT_STATE_OFF)
-=======
 	if (event->pmu != leader_pmu || event->state < PERF_EVENT_STATE_OFF)
 		return 1;
 
 	if (event->state == PERF_EVENT_STATE_OFF && !event->attr.enable_on_exec)
->>>>>>> 3cebd793
 		return 1;
 
 	return armpmu->get_event_idx(hw_events, &fake_event) >= 0;
