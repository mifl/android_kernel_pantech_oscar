--- conflicted
+++ resolved
@@ -94,10 +94,6 @@
 	return kref_sub(kref, 1, release);
 }
 
-<<<<<<< HEAD
-
-=======
->>>>>>> 3cebd793
 /**
  * kref_get_unless_zero - Increment refcount for object unless it is zero.
  * @kref: object.
